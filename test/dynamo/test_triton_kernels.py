--- conflicted
+++ resolved
@@ -845,8 +845,6 @@
         compiled_out = torch.compile(f)(inp)
         self.assertEqual(compiled_out, eager_out)
 
-<<<<<<< HEAD
-=======
     @requires_cuda
     def test_triton_kernel_slice_and_view_input(self):
         def f(inp):
@@ -892,7 +890,6 @@
         compiled_out = torch.compile(f)(x, y)
         self.assertEqual(compiled_out, eager_out)
 
->>>>>>> 9768f73c
 
 class MutationTests(torch._dynamo.test_case.TestCase):
     @requires_cuda
