--- conflicted
+++ resolved
@@ -1730,721 +1730,6 @@
         self.assertEqual(cnts.frame_count, 1)
         self.assertEqual(cnts.op_count, 1)
 
-<<<<<<< HEAD
-    @requires_cuda()
-    def test_triton_kernel_with_kernel_param(self):
-        @triton.jit
-        def pass_kernel(kernel):
-            pass
-
-        @torch.compile(backend="eager")
-        def f(x):
-            grid = (x.numel(),)
-            pass_kernel[grid](kernel=x)
-
-        t1 = torch.rand(5, device="cuda")
-        f(t1)
-        # No need to assert anything, the goal is to make sure dynamo does
-        # not crash
-
-    @requires_cuda()
-    def test_triton_kernel_higher_order_func(self):
-        from torch._higher_order_ops.triton_kernel_wrap import kernel_side_table
-
-        add_kernel_id = kernel_side_table.add_kernel(add_kernel)
-
-        t1 = torch.rand(5, device="cuda")
-        t2 = torch.rand(5, device="cuda")
-
-        torch_add = t1 + t2
-
-        # Test higher order function with mutation
-        output = torch.zeros_like(t1)
-        n_elements = output.numel()
-        grid = lambda meta: (triton.cdiv(n_elements, meta["BLOCK_SIZE"]),)
-        triton_kernel_wrapper_mutation(
-            kernel_idx=add_kernel_id,
-            grid=[grid],
-            kwargs={
-                "in_ptr0": t1,
-                "in_ptr1": t2,
-                "out_ptr": output,
-                "n_elements": n_elements,
-                "BLOCK_SIZE": 16,
-            },
-        )
-        self.assertEqual(output, torch_add)
-        # Make sure it is modified
-        self.assertNotEqual(output, torch.zeros_like(t1))
-
-        # Test higher order function without mutation
-        output = torch.zeros_like(t1)
-        out_dict = triton_kernel_wrapper_functional(
-            kernel_idx=add_kernel_id,
-            grid=[grid],
-            kwargs={
-                "in_ptr0": t1,
-                "in_ptr1": t2,
-                "out_ptr": output,
-                "n_elements": n_elements,
-                "BLOCK_SIZE": 16,
-            },
-            tensors_to_clone=["in_ptr0", "in_ptr1", "out_ptr"],
-        )
-        self.assertEqual(out_dict["out_ptr"], torch_add)
-        # Make sure it is NOT modified
-        self.assertEqual(output, torch.zeros_like(t1))
-
-    @requires_cuda()
-    @skipIfRocm
-    def test_triton_kernel_functionalize(self):
-        import functorch
-        from functorch import make_fx
-        from torch._higher_order_ops.triton_kernel_wrap import kernel_side_table
-        from torch._subclasses.functional_tensor import (
-            CppFunctionalizeAPI,
-            FunctorchFunctionalizeAPI,
-            PythonFunctionalizeAPI,
-        )
-
-        kernel_side_table.reset_table()
-
-        def f(x, output):
-            out = triton_kernel_wrapper_functional(
-                kernel_idx=kernel_side_table.add_kernel(mul2_kernel),
-                grid=[(x.numel(),)],
-                kwargs={
-                    "in_ptr0": x,
-                    "out_ptr": output,
-                    "n_elements": output.numel(),
-                    "BLOCK_SIZE": 16,
-                },
-                tensors_to_clone=["in_ptr0", "out_ptr"],
-            )
-            return out["out_ptr"]
-
-        t1 = torch.rand(5, device="cuda")
-        t2 = torch.rand(5, device="cuda")
-
-        gm = make_fx(PythonFunctionalizeAPI().functionalize(f))(t1, t2)
-        # Make sure t2 was not modified
-        self.assertNotEqual(gm(t1, t2), t2)
-
-        gm = make_fx(CppFunctionalizeAPI().functionalize(f))(t1, t2)
-        # Make sure t2 was not modified
-        self.assertNotEqual(gm(t1, t2), t2)
-
-        gm = make_fx(torch.func.functionalize(f))(t1, t2)
-        # Make sure t2 was not modified
-        self.assertNotEqual(gm(t1, t2), t2)
-
-        gm = make_fx(f, tracing_mode="fake")(t1, t2)
-        self.assertExpectedInline(
-            gm.code.strip(),
-            """\
-def forward(self, x_1, output_1):
-    triton_kernel_wrapper_functional_proxy = torch._higher_order_ops.triton_kernel_wrap.triton_kernel_wrapper_functional(kernel_idx = 0, grid = [(5,)], kwargs = {'in_ptr0': x_1, 'out_ptr': output_1, 'n_elements': 5, 'BLOCK_SIZE': 16}, tensors_to_clone = ['in_ptr0', 'out_ptr']);  x_1 = output_1 = None
-    getitem = triton_kernel_wrapper_functional_proxy['in_ptr0']
-    getitem_1 = triton_kernel_wrapper_functional_proxy['out_ptr']
-    getitem_2 = triton_kernel_wrapper_functional_proxy['n_elements']
-    getitem_3 = triton_kernel_wrapper_functional_proxy['BLOCK_SIZE'];  triton_kernel_wrapper_functional_proxy = None
-    return getitem_1""",
-        )
-
-    @requires_cuda()
-    @skipIfRocm
-    def test_triton_kernel_mutation_type(self):
-        from torch._higher_order_ops.triton_kernel_wrap import kernel_side_table
-        from torch._subclasses.fake_tensor import FakeTensorMode
-        from torch._subclasses.functional_tensor import (
-            FunctionalTensor,
-            FunctionalTensorMode,
-        )
-
-        def prep():
-            x = torch.ones(4, device="cuda", requires_grad=True)
-            x_func = FunctionalTensor.to_functional(x)
-            self.assertTrue(torch._is_functional_tensor(x_func.elem))
-            return x_func
-
-        # normal mutation only
-        with FakeTensorMode():
-            x_func = prep()
-
-            with FunctionalTensorMode():
-                x_func.mul_(2)
-
-            self.assertFalse(
-                torch._functionalize_are_all_mutations_hidden_from_autograd(x_func.elem)
-            )
-
-        # triton kernel mutation only
-        with FakeTensorMode():
-            x_func = prep()
-
-            with FunctionalTensorMode():
-                triton_kernel_wrapper_mutation(
-                    kernel_idx=kernel_side_table.add_kernel(mul2_inplace_kernel),
-                    grid=[(x_func.numel(),)],
-                    kwargs={
-                        "ptr": x_func,
-                        "n_elements": x_func.numel(),
-                        "BLOCK_SIZE": 16,
-                    },
-                )
-
-            self.assertTrue(
-                torch._functionalize_are_all_mutations_hidden_from_autograd(x_func.elem)
-            )
-
-        # normal mutation + triton kernel mutation
-        with FakeTensorMode():
-            x_func = prep()
-
-            with FunctionalTensorMode():
-                x_func.mul_(2)
-                triton_kernel_wrapper_mutation(
-                    kernel_idx=kernel_side_table.add_kernel(mul2_inplace_kernel),
-                    grid=[(x_func.numel(),)],
-                    kwargs={
-                        "ptr": x_func,
-                        "n_elements": x_func.numel(),
-                        "BLOCK_SIZE": 16,
-                    },
-                )
-
-            self.assertFalse(
-                torch._functionalize_are_all_mutations_hidden_from_autograd(x_func.elem)
-            )
-
-    @requires_cuda()
-    @common_utils.parametrize("dynamic", [False, True])
-    @common_utils.parametrize("backend", ["eager", "aot_eager", "inductor"])
-    def test_triton_kernel_with_views(self, dynamic, backend):
-        def call_triton_take_view(x: torch.Tensor):
-            output = torch.zeros_like(x)
-            n_elements = output.numel()
-            grid = lambda meta: (triton.cdiv(n_elements, meta["BLOCK_SIZE"]),)
-            mul2_kernel[grid](x, output, n_elements, BLOCK_SIZE=16)
-            return output
-
-        def call_triton_return_view(x: torch.Tensor):
-            output = torch.zeros_like(x)
-            n_elements = output.numel()
-            grid = lambda meta: (triton.cdiv(n_elements, meta["BLOCK_SIZE"]),)
-            mul2_kernel[grid](x, output, n_elements, BLOCK_SIZE=16)
-            return output.view(4, 4)
-
-        t = torch.rand(4, 4, device="cuda")
-        t_view = t.view(16)
-
-        compiled_func = torch.compile(
-            call_triton_take_view, backend=backend, fullgraph=True, dynamic=dynamic
-        )
-        self.assertEqual(2 * t_view, compiled_func(t_view))
-        self.assertEqual(2 * t, compiled_func(t_view).view(4, 4))
-
-        compiled_func = torch.compile(
-            call_triton_return_view, backend=backend, fullgraph=True, dynamic=dynamic
-        )
-        self.assertEqual(2 * t_view, compiled_func(t).view(16))
-        self.assertEqual(2 * t, compiled_func(t))
-
-    @requires_cuda()
-    @common_utils.parametrize("grad_fn", [torch.no_grad, torch.enable_grad])
-    @common_utils.parametrize("backend", ["eager", "aot_eager", "inductor"])
-    def test_triton_kernel_with_grad_option(self, grad_fn, backend):
-        def call_triton(x: torch.Tensor):
-            with grad_fn():
-                output = torch.zeros_like(x)
-                n_elements = output.numel()
-                grid = lambda meta: (triton.cdiv(n_elements, meta["BLOCK_SIZE"]),)
-                mul2_kernel[grid](x, output, n_elements, BLOCK_SIZE=16)
-                return output
-
-        t = torch.rand(5, device="cuda")
-        compiled_func = torch.compile(call_triton, backend=backend, fullgraph=True)
-        self.assertEqual(2 * t, compiled_func(t))
-
-    @requires_cuda()
-    @common_utils.parametrize("backend", ["eager", "aot_eager", "inductor"])
-    def test_triton_kernel_inner_triton_function(self, backend):
-        def f(x: torch.Tensor):
-            @triton.jit
-            def pow2_kernel(
-                in_ptr0,
-                out_ptr,
-                n_elements,
-                BLOCK_SIZE: "tl.constexpr",
-            ):
-                pid = tl.program_id(axis=0)
-                block_start = pid * BLOCK_SIZE
-                offsets = block_start + tl.arange(0, BLOCK_SIZE)
-                mask = offsets < n_elements
-                x = tl.load(in_ptr0 + offsets, mask=mask)
-                output = x * x
-                tl.store(out_ptr + offsets, output, mask=mask)
-
-            output = torch.zeros_like(x)
-            n_elements = output.numel()
-            grid = lambda meta: (triton.cdiv(n_elements, meta["BLOCK_SIZE"]),)
-            pow2_kernel[grid](x, output, n_elements, BLOCK_SIZE=16)
-            return output
-
-        t = torch.rand(5, device="cuda")
-
-        compiled_func = torch.compile(f, backend=backend, fullgraph=True)
-        # TODO(oulgen): NYI - Support this
-        # self.assertEqual(t * t, compiled_func(t))
-
-    @requires_cuda()
-    @common_utils.parametrize("grad", [False, True])
-    @common_utils.parametrize("dynamic", [False, True])
-    @patch.object(torch._inductor.config, "implicit_fallbacks", False)
-    def test_triton_kernel_no_clones(self, grad, dynamic):
-        from torch._inductor.utils import run_and_get_code
-
-        def call_triton(x: torch.Tensor, y: torch.Tensor, output: torch.Tensor):
-            n_elements = output.numel()
-
-            tmp = torch.add(x, 1)
-            grid = (x.numel(),)
-            add_kernel.run(x, y, output, n_elements, grid=grid, BLOCK_SIZE=16)
-
-            return output, tmp
-
-        t1 = torch.rand(5, device="cuda", requires_grad=grad)
-        t2 = torch.rand(5, device="cuda", requires_grad=grad)
-        o1 = torch.zeros_like(t1, requires_grad=grad)
-
-        torch_add = call_triton(t1, t2, o1)
-        metrics.reset()
-        o2 = torch.zeros_like(t1, requires_grad=grad)
-        test, codes = run_and_get_code(
-            torch.compile(call_triton, dynamic=dynamic), t1, t2, o2
-        )
-        if not grad:
-            self.assertEqual(metrics.generated_kernel_count, 1)
-        self.assertEqual(torch_add, test)
-        # These two asserts are not optimal since it requires original aten
-        # to be in the metadata, so there might be false negatives
-        self.assertTrue("aten.copy" not in codes[0])
-        self.assertTrue("aten.clone" not in codes[0])
-        # The following checks that there are only the tensor output is in
-        # the compiled graph
-        if dynamic and grad:
-            self.assertTrue("return (buf0, s0, )" in codes[0])
-        else:
-            self.assertTrue("return (buf0, )" in codes[0])
-
-    @requires_cuda()
-    @skipIfRocm
-    def test_triton_kernel_caching(self):
-        from torch._inductor.utils import run_and_get_code
-
-        def add_in_loop(
-            x: torch.Tensor,
-            y: torch.Tensor,
-        ):
-            output = torch.zeros_like(x)
-            n_elements = output.numel()
-            grid = lambda meta: (triton.cdiv(n_elements, meta["BLOCK_SIZE"]),)
-            add_kernel_autotuned[grid](x, y, output, n_elements)
-            return output
-
-        def call_triton_add(
-            x: torch.Tensor,
-            y: torch.Tensor,
-        ):
-            for i in range(4):
-                x = add_in_loop(x, y)
-            return x
-
-        t1 = torch.ones(5, device="cuda")
-        t2 = torch.ones(5, device="cuda")
-
-        test, (code,) = run_and_get_code(torch.compile(call_triton_add), t1, t2)
-        self.assertEqual(test, 5 * torch.ones(5, device="cuda"))
-        self.assertTrue("add_kernel_autotuned_1.run" not in code)
-
-    @requires_cuda()
-    @skipIfRocm
-    def test_triton_kernel_caching_duplicate(self):
-        from torch._inductor.utils import run_and_get_code
-
-        class C:
-            @triton.jit
-            def pass_kernel(
-                in_ptr0,
-                out_ptr,
-                n_elements,
-                BLOCK_SIZE: "tl.constexpr",
-            ):
-                pass
-
-        class D:
-            @triton.jit
-            def pass_kernel(
-                in_ptr0,
-                out_ptr,
-                n_elements,
-                BLOCK_SIZE: "tl.constexpr",
-            ):
-                pass
-
-        def call_triton(x: torch.Tensor):
-            output = torch.zeros_like(x)
-            n_elements = output.numel()
-            grid = (n_elements,)
-            C.pass_kernel[grid](x, output, n_elements, BLOCK_SIZE=16)
-            D.pass_kernel[grid](x, output, n_elements, BLOCK_SIZE=16)
-
-        t = torch.ones(5, device="cuda")
-        test, (code,) = run_and_get_code(torch.compile(call_triton), t)
-        # Make sure we emitted two kernels here
-        self.assertTrue("pass_kernel_0.run" in code)
-        self.assertTrue("pass_kernel_1.run" in code)
-
-    @requires_cuda()
-    @skipIfRocm
-    def test_triton_kernel_various_args(self):
-        @triton.autotune(
-            configs=[triton.Config({"BLOCK_SIZE": 128})],
-            key=[],
-        )
-        @triton.jit
-        def pass_kernel(
-            out_ptr,
-            n_elements,
-            dummy_None,
-            dummy_empty,
-            dummy_float,
-            BLOCK_SIZE: "tl.constexpr",
-            RANDOM_SIZE: "tl.constexpr",
-        ):
-            pass
-
-        @torch.compile
-        def call_triton(output):
-            n_elements = output.numel()
-            grid = (n_elements,)
-            pass_kernel[grid](
-                output,
-                n_elements,
-                None,
-                torch.empty_like(output),
-                3.1415926,
-                RANDOM_SIZE=0,
-            )
-            return output
-
-        output = torch.randn(5, device="cuda")
-        # Make sure this does not crash
-        call_triton(output)
-
-    @requires_cuda()
-    @skipIfRocm
-    def test_triton_kernel_dependancies(self):
-        def call_triton(
-            x: torch.Tensor,
-            y: torch.Tensor,
-        ):
-            output = torch.zeros_like(x)
-            n_elements = output.numel()
-            grid = lambda meta: (triton.cdiv(n_elements, meta["BLOCK_SIZE"]),)
-            add_kernel_autotuned[grid](x, y, output, n_elements)
-            output2 = torch.zeros_like(output)
-            add_kernel_autotuned[grid](output, y, output2, n_elements)
-            output3 = torch.add(output2, 1)
-            return output3
-
-        t1 = torch.rand(5, device="cuda")
-        t2 = torch.rand(5, device="cuda")
-        torch_result = call_triton(t1, t2)
-        compiled_result = torch.compile(call_triton)(t1, t2)
-        self.assertEqual(torch_result, compiled_result)
-
-    @requires_cuda()
-    @common_utils.parametrize("grad", [False, True])
-    def test_triton_kernel_multi_kernel(self, grad):
-        @triton.jit
-        def mul2_and_add_and_zero_negatives_kernel(
-            in_ptr0,
-            in_ptr1,
-            out_ptr,
-            n_elements,
-            BLOCK_SIZE: "tl.constexpr",
-            ACTIVATION: "tl.constexpr",
-        ):
-            pid = tl.program_id(axis=0)
-            block_start = pid * BLOCK_SIZE
-            offsets = block_start + tl.arange(0, BLOCK_SIZE)
-            mask = offsets < n_elements
-            indirection_kernel(
-                in_ptr0,
-                in_ptr0,
-                n_elements,
-                BLOCK_SIZE=BLOCK_SIZE,
-                ACTIVATION="mul2_inplace_kernel",
-            )
-            indirection_kernel(
-                in_ptr1,
-                in_ptr1,
-                n_elements,
-                BLOCK_SIZE=BLOCK_SIZE,
-                ACTIVATION="mul2_inplace_kernel",
-            )
-            x = tl.load(in_ptr0 + offsets, mask=mask)
-            y = tl.load(in_ptr1 + offsets, mask=mask)
-            output = x + y
-            if ACTIVATION == "zero_negs":
-                output = zero_negs(output)
-            tl.store(out_ptr + offsets, output, mask=mask)
-
-        @torch.compile
-        def call_triton(
-            x: torch.Tensor,
-            y: torch.Tensor,
-            xi: torch.Tensor,
-            yi: torch.Tensor,
-            output: torch.Tensor,
-            outputi: torch.Tensor,
-        ):
-            n_elements = output.numel()
-
-            grid = (x.numel(),)
-            mul2_and_add_and_zero_negatives_kernel[grid](
-                x, y, output, n_elements, BLOCK_SIZE=16, ACTIVATION="zero_negs"
-            )
-            mul2_and_add_and_zero_negatives_kernel[grid](
-                xi, yi, outputi, n_elements, BLOCK_SIZE=16, ACTIVATION=None
-            )
-
-            return (output, outputi)
-
-        t1 = torch.tensor(
-            [-2.0, -1.0, 0.0, 1.0, 2.0], device="cuda", requires_grad=grad
-        )
-        t2 = torch.tensor(
-            [-2.0, -1.0, 0.0, 1.0, 2.0], device="cuda", requires_grad=grad
-        )
-        float_result = 2 * t1 + 2 * t2
-        float_result = float_result.where(float_result >= 0, 0.0)
-
-        t1i = torch.randint(-2, 2, (5,), device="cuda")
-        t2i = torch.randint(-2, 2, (5,), device="cuda")
-        o = torch.zeros_like(t1, requires_grad=grad)
-        oi = torch.zeros_like(t1i)
-        int_result = 2 * t1i + 2 * t2i
-
-        (result, resulti) = call_triton(t1, t2, t1i, t2i, o, oi)
-        self.assertEqual(float_result, result)
-        self.assertEqual(int_result, resulti)
-
-    @requires_cuda()
-    def test_triton_kernel_constants(self):
-        @triton.jit
-        def mulC_kernel(
-            in_ptr0,
-            out_ptr,
-            n_elements,
-            BLOCK_SIZE: "tl.constexpr",
-            CONSTANT_NAME: "tl.constexpr",
-        ):
-            pid = tl.program_id(axis=0)
-            block_start = pid * BLOCK_SIZE
-            offsets = block_start + tl.arange(0, BLOCK_SIZE)
-            mask = offsets < n_elements
-            x = tl.load(in_ptr0 + offsets, mask=mask)
-            if CONSTANT_NAME.value == STRING_CONSTANT_C:
-                output = CONSTANT_C * x
-            if BOOL_CONSTANT_C:
-                output *= CONSTANT_C
-            tl.store(out_ptr + offsets, output, mask=mask)
-
-        def call_triton(
-            x: torch.Tensor,
-        ):
-            output = torch.zeros_like(x)
-            n_elements = output.numel()
-
-            grid = (x.numel(),)
-            mulC_kernel[grid](
-                x, output, n_elements, BLOCK_SIZE=16, CONSTANT_NAME="CONSTANT_C"
-            )
-            return output
-
-        # Triton kernels capture global constants by their parse time value
-        # not runtime value
-        global CONSTANT_C
-        prev_c = CONSTANT_C
-        # If the behavior of triton kernels change, this test will fail
-        CONSTANT_C = 10
-        assert CONSTANT_C != prev_c
-
-        t = torch.randn(5, device="cuda")
-        torch_result = call_triton(t)
-        compiled_result = torch.compile(call_triton)(t)
-
-        self.assertEqual(torch_result, compiled_result)
-
-        # reset back
-        CONSTANT_C = prev_c
-
-    @requires_cuda()
-    @skipIfRocm
-    @common_utils.parametrize("grad", [False, True])
-    @common_utils.parametrize("dynamic", [False, True])
-    @common_utils.parametrize("backend", ["eager", "aot_eager", "inductor"])
-    @common_utils.parametrize("grid_type", [1, 2, 3])
-    def test_triton_kernel_autotune(self, grad, dynamic, backend, grid_type):
-        def call_triton(x: torch.Tensor, y: torch.Tensor, output: torch.Tensor):
-            n_elements = output.numel()
-
-            def grid_fn(meta):
-                return (triton.cdiv(n_elements, meta["BLOCK_SIZE"]),)
-
-            if grid_type == 1:
-                grid = (n_elements,)
-            elif grid_type == 2:
-                grid = lambda meta: (triton.cdiv(n_elements, meta["BLOCK_SIZE"]),)
-            elif grid_type == 3:
-                grid = grid_fn
-
-            add_kernel_autotuned[grid](x, y, output, n_elements)
-            return output
-
-        t1 = torch.rand(256, device="cuda", requires_grad=grad)
-        t2 = torch.rand(256, device="cuda", requires_grad=grad)
-        output = torch.zeros_like(t1, requires_grad=grad)
-
-        torch_add = call_triton(t1, t2, output)
-        compiled_func = torch.compile(
-            call_triton, backend=backend, fullgraph=True, dynamic=dynamic
-        )
-
-        output2 = torch.zeros_like(t1, requires_grad=grad)
-        self.assertEqual(compiled_func(t1, t2, output2), torch_add)
-
-    @requires_cuda()
-    @skipIfRocm
-    @common_utils.parametrize("grad", [False, True])
-    @common_utils.parametrize("dynamic", [False, True])
-    @common_utils.parametrize("backend", ["eager", "aot_eager", "inductor"])
-    @common_utils.parametrize("grid_type", [1, 2, 3])
-    def test_triton_kernel_2d_autotune(self, grad, dynamic, backend, grid_type):
-        def call_triton(x: torch.Tensor, y: torch.Tensor, output: torch.Tensor):
-            x_elements = output.size()[0]
-            y_elements = output.size()[1]
-
-            def grid_fn(meta):
-                return (
-                    triton.cdiv(x_elements, meta["BLOCK_SIZE_X"]),
-                    triton.cdiv(y_elements, meta["BLOCK_SIZE_Y"]),
-                )
-
-            if grid_type == 1:
-                grid = (x_elements, y_elements)
-            elif grid_type == 2:
-                grid = lambda meta: (
-                    triton.cdiv(x_elements, meta["BLOCK_SIZE_X"]),
-                    triton.cdiv(y_elements, meta["BLOCK_SIZE_Y"]),
-                )
-            elif grid_type == 3:
-                grid = grid_fn
-
-            add_kernel_2d_autotuned[grid](x, y, output, x_elements, y_elements)
-            return output
-
-        t1 = torch.rand((512, 256), device="cuda", requires_grad=grad)
-        t2 = torch.rand((512, 256), device="cuda", requires_grad=grad)
-        output = torch.zeros_like(t1, requires_grad=grad)
-
-        torch_result = call_triton(t1, t2, output)
-        compiled_func = torch.compile(
-            call_triton, backend=backend, fullgraph=True, dynamic=dynamic
-        )
-        output2 = torch.zeros_like(t1, requires_grad=grad)
-        self.assertEqual(compiled_func(t1, t2, output2), torch_result)
-
-    @requires_cuda()
-    @common_utils.parametrize("grad", [False, True])
-    @common_utils.parametrize("dynamic", [False, True])
-    @common_utils.parametrize("backend", ["eager", "aot_eager", "inductor"])
-    @patch.object(torch._inductor.config, "implicit_fallbacks", False)
-    def test_triton_kernel_native(self, grad, dynamic, backend):
-        def call_triton_add(
-            x: torch.Tensor,
-            y: torch.Tensor,
-            output: torch.Tensor,
-            grid_type: int,
-            num=1,
-            positional=False,
-        ):
-            n_elements = output.numel()
-
-            def grid_fn(meta):
-                return (triton.cdiv(num, meta["BLOCK_SIZE"]),)
-
-            if grid_type == 0:
-                grid = (x.numel(),)
-            elif grid_type == 1:
-                grid = lambda meta: (triton.cdiv(n_elements, meta["BLOCK_SIZE"]),)
-            else:
-                grid = grid_fn
-
-            if positional:
-                add_kernel[grid](x, y, output, n_elements, 16)
-            else:
-                add_kernel[grid](x, y, output, n_elements, BLOCK_SIZE=16)
-
-            return output
-
-        t1 = torch.rand(5, device="cuda", requires_grad=grad)
-        t2 = torch.rand(5, device="cuda", requires_grad=grad)
-        o1 = torch.zeros_like(t1, requires_grad=grad)
-
-        torch_add = t1 + t2
-
-        # No Dynamo -- Make sure triton kernel works
-        self.assertEqual(call_triton_add(t1, t2, o1, 1), torch_add)
-        # No Dynamo -- Make sure triton kernel works (with positional BLOCK_SIZE)
-        o2 = torch.zeros_like(t1, requires_grad=grad)
-        self.assertEqual(call_triton_add(t1, t2, o2, 1, True), torch_add)
-
-        # With Dynamo
-        compiled_func = torch.compile(
-            call_triton_add, backend=backend, fullgraph=True, dynamic=dynamic
-        )
-        # With simple kernel
-        o3 = torch.zeros_like(t1, requires_grad=grad)
-        self.assertEqual(compiled_func(t1, t2, o3, 0), torch_add)
-        # With lambda kernel
-        o4 = torch.zeros_like(t1, requires_grad=grad)
-        self.assertEqual(compiled_func(t1, t2, o4, 1), torch_add)
-        # With lambda kernel (with positional BLOCK_SIZE)
-        o5 = torch.zeros_like(t1, requires_grad=grad)
-        self.assertEqual(compiled_func(t1, t2, o5, 1, 1, True), torch_add)
-        # With user defined function kernel
-        o6 = torch.zeros_like(t1, requires_grad=grad)
-        self.assertEqual(compiled_func(t1, t2, o6, 2, 200), torch_add)
-
-    @requires_cuda()
-    def test_triton_kernel_mutation_not_mark_dirty(self):
-        @torch.compile
-        def f(x):
-            n_elements = x.numel()
-            add_kernel[(n_elements,)](x, x, x, n_elements, 16)
-            return x
-
-        x = torch.randn(5, device="cuda", requires_grad=True)
-        x_cloned = x.clone()
-        out = x_cloned.sin()
-        f(x_cloned)
-        out.sum().backward()
-
-=======
->>>>>>> c05dd2aa
     def test_dataclass_factory(self):
         @dataclass
         class Output:
