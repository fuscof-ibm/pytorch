--- conflicted
+++ resolved
@@ -1392,14 +1392,15 @@
 
         ep = export(M(), (torch.tensor(1), torch.ones(4, 5)))
 
-<<<<<<< HEAD
+        with self.assertRaisesRegex(
+            RuntimeError, r"Deferred runtime assertion failed -u0 <= 0"
+        ):
         with self.assertRaisesRegex(
             RuntimeError,
-            r"(Deferred runtime assertion failed -u0 <= 0|_local_scalar_dense is outside of inline constraint \[0, inf\])"
-        ):
-=======
-        with self.assertRaisesRegex(RuntimeError, r"Invalid value range for -1 between \[0,"):
->>>>>>> 004316f6
+            r"(Deferred runtime assertion failed -u0 <= 0|"
+            r"_local_scalar_dense is outside of inline constraint \[0, inf\]|"
+            r"Invalid value range for -1 between \[0,)"
+        ):
             _ = ep.module()(torch.tensor(-1), torch.randn(4, 5))
 
         self.assertTrue(
