# Owner(s): ["oncall: export"]
# flake8: noqa
import copy
import dataclasses
import io
import unittest
from contextlib import contextmanager
from dataclasses import dataclass

import torch
import torch._dynamo as torchdynamo
import torch.nn.functional as F
from functorch.experimental.control_flow import cond, map
from torch import Tensor
from torch._dynamo.test_case import TestCase
from torch._export import capture_pre_autograd_graph
from torch._export.pass_base import _ExportPassBaseDeprecatedDoNotUse
from torch._export.utils import (
    get_buffer,
    get_param,
    is_buffer,
    is_param,
    register_dataclass_as_pytree_node,
)
from torch._subclasses import FakeTensorMode
from torch.export import Constraint, Dim, dynamic_dim, export, unflatten, WrapperModule
from torch.export._trace import (
    _export,
    _export_to_torch_ir,
    DEFAULT_EXPORT_DYNAMO_CONFIG,
)
from torch.fx.experimental.proxy_tensor import make_fx
from torch.testing import FileCheck
<<<<<<< HEAD
from torch.testing._internal.common_utils import run_tests
from torch._dynamo.test_case import TestCase
=======
from torch.testing._internal.common_cuda import PLATFORM_SUPPORTS_FLASH_ATTENTION
from torch.testing._internal.common_device_type import onlyCPU, onlyCUDA
from torch.testing._internal.common_utils import (
    run_tests,
    TestCase as TorchTestCase,
    IS_FBCODE,
    IS_MACOS,
    IS_SANDCASTLE,
    IS_WINDOWS,
    find_library_location,
)
>>>>>>> 9768f73c
from torch.utils._pytree import (
    LeafSpec,
    tree_flatten,
    tree_map,
    tree_unflatten,
    TreeSpec,
    treespec_dumps,
    treespec_loads,
)

try:
    from torchrec.sparse.jagged_tensor import KeyedJaggedTensor

    HAS_TORCHREC = True
except ImportError:
    HAS_TORCHREC = False

try:
    from . import testing
except ImportError:
    import testing
# The following import pattern matters as `test_export.export` is patched
# in other files (like test_export_nonstrict.py). `torch.export.export`
# will invalidate the patch.
from torch.export import export


@unittest.skipIf(not torchdynamo.is_dynamo_supported(), "dynamo isn't support")
class TestDynamismExpression(TestCase):
    def test_export_inline_constraints(self):
        def f(x):
            b = x.item()
            torch._constrain_as_size(b)
            return torch.full((b, 1), 1)

        inp = (torch.tensor([3]),)
        ref = f(*inp)

        gm = export(WrapperModule(f), inp)
        res = gm(*inp)

        self.assertTrue(torchdynamo.utils.same(ref, res))

        gm = make_fx(f, tracing_mode="symbolic")(*inp)
        res = gm(*inp)
        self.assertTrue(torchdynamo.utils.same(ref, res))

    def test_export_constraints_error(self):
        class InvalidInputConflictWithInputConstraints(torch.nn.Module):
            def forward(self, x):
                return x + 1

        inp = torch.zeros([3])
        dim_x = torch.export.Dim("dim_x", min=6)
        with self.assertRaisesRegex(torch._dynamo.exc.UserError, "not in range"):
            torch.export.export(
                InvalidInputConflictWithInputConstraints(),
                (inp,),
                dynamic_shapes={"x": {0: dim_x}},
            )

        class ConflictingConstraints(torch.nn.Module):
            def forward(self, x):
                b = x.item()
                torch._constrain_as_size(b)
                torch._constrain_as_value(b, min=4, max=5)
                return torch.full((b, 1), 1)

        inp = (torch.tensor([3]),)
        ep = torch.export.export(ConflictingConstraints(), inp)

        with self.assertRaisesRegex(
            RuntimeError, r"is outside of inline constraint \[4, 5\]"
        ):
            ep(torch.tensor([3]))

    def test_export_assume_static_by_default(self):
        def branch_on_shape(x: torch.Tensor):
            if x.shape[0] == 4:
                return x + 1
            else:
                return x

        inp = (torch.rand(4, 5),)

        # Being able to export means shape is preserved as static
        export(WrapperModule(branch_on_shape), inp)


@unittest.skipIf(not torchdynamo.is_dynamo_supported(), "dynamo isn't support")
class TestExport(TestCase):
    def _test_export_same_as_eager(self, f, args, kwargs=None):
        kwargs = kwargs or {}
        exported_program = export(WrapperModule(f), args, kwargs)
        reversed_kwargs = {key: kwargs[key] for key in reversed(kwargs)}
        self.assertEqual(exported_program(*args, **kwargs), f(*args, **kwargs))
        self.assertEqual(
            exported_program(*args, **reversed_kwargs), f(*args, **reversed_kwargs)
        )

    def test_basic(self):
        def f(x, y):
            return x[0] + y

        inp = ([torch.ones(1, 3)], torch.ones(1, 3))
        self._test_export_same_as_eager(WrapperModule(f), inp)

    def test_external_call_non_strict_real_tensor(self):
        class ExternalMethod:
            def add(self, x):
                return x + x

        class Basic(torch.nn.Module):
            def __init__(self):
                super().__init__()
                self.external_add = ExternalMethod().add

            def forward(self, x):
                return self.external_add(x)

        f = Basic()
        args = (torch.randn(1, 3),)
        ep = export(WrapperModule(f), args, strict=False)
        self.assertEqual(ep(*args), f(*args))

    def test_basic_non_strict_real_tensor(self):
        class Basic(torch.nn.Module):
            def __init__(self):
                super().__init__()
                self.param = torch.nn.Parameter(torch.randn(1, 3))

            def forward(self, x, y):
                return x[0] + y - self.param

        f = Basic()
        args = ([torch.randn(1, 3)], torch.randn(1, 3))
        ep = export(WrapperModule(f), args, strict=False)
        self.assertEqual(ep(*args), f(*args))

    def test_basic_non_strict_fake_tensor(self):
        class Basic(torch.nn.Module):
            def __init__(self):
                super().__init__()
                self.param = torch.nn.Parameter(torch.randn(3, 2))

            def forward(self, x, y):
                return x[0] + y - self.param

        fake_mode = FakeTensorMode()
        f = Basic()
        with fake_mode:
            args = ([torch.empty(3, 2)], torch.empty(3, 2))
        ep = export(WrapperModule(f), args, strict=False)
        inputs = ([torch.randn(3, 2)], torch.randn(3, 2))
        self.assertEqual(ep(*inputs), f(*inputs))

    def test_non_strict_dynamic_shapes(self):
        class Foo(torch.nn.Module):
            def __init__(self):
                super().__init__()
                self.register_buffer("u", torch.ones(1))
                self.register_buffer("v", torch.ones(1))

            def forward(self, x, ys, zs, c):
                y = ys[0] + ys[1] + zs["a"] + zs["b"]
                self.v.add_(3)
                w = self.u - self.v
                if x.shape[0] < 3 and c.shape[0] != 4:
                    return x + w, x + y
                else:
                    return x - w, x - y

        foo = Foo()

        inp = (
            torch.ones(5),
            [torch.zeros(5), torch.ones(5)],
            {"a": torch.zeros(5), "b": torch.ones(5)},
            torch.ones(4),
        )
        dim = torch.export.Dim("dim", min=3)
        dynamic_shapes = (
            {0: dim},
            [{0: dim}, {0: dim}],
            {"a": {0: dim}, "b": {0: dim}},
            None,
        )

        ep_ns = torch.export.export(
            foo, inp, dynamic_shapes=dynamic_shapes, strict=False
        )

        bad_runtime_inp1 = (
            torch.ones(6),
            [torch.zeros(5), torch.ones(5)],
            {"a": torch.zeros(5), "b": torch.ones(5)},
            torch.ones(4),
        )
        with self.assertRaisesRegex(
            RuntimeError, "Expected input arg3_1.shape\[0\] to be equal to 6, but got 5"
        ):
            ep_ns(*bad_runtime_inp1)

        bad_runtime_inp2 = (
            torch.ones(5),
            [torch.zeros(5), torch.ones(5)],
            {"a": torch.zeros(5), "b": torch.ones(5)},
            torch.ones(6),
        )
        with self.assertRaisesRegex(
            RuntimeError, "Expected input arg7_1.shape\[0\] to be equal to 4, but got 6"
        ):
            ep_ns(*bad_runtime_inp2)

        good_runtime_inp = (
            torch.ones(7),
            [torch.zeros(7), torch.ones(7)],
            {"a": torch.zeros(7), "b": torch.ones(7)},
            torch.ones(4),
        )
        ep_ns(*good_runtime_inp)

        bad_example_inp = (
            torch.ones(2),
            [torch.zeros(2), torch.ones(2)],
            {"a": torch.zeros(2), "b": torch.ones(2)},
            torch.ones(4),
        )
        with self.assertRaisesRegex(
            torch.fx.experimental.symbolic_shapes.ConstraintViolationError,
            "2 not in range.*3,",
        ):
            ep_ns = torch.export.export(
                foo, bad_example_inp, dynamic_shapes=dynamic_shapes, strict=False
            )

    def test_non_strict_dynamic_shapes_suggested_fixes(self):
        class Foo(torch.nn.Module):
            def forward(self, x, c):
                if x.shape[0] <= 6:
                    return x + 1, c + 2
                else:
                    return x - 1, c - 2

        foo = Foo()

        bad_example_inp = (
            torch.ones(5),
            torch.ones(4),
        )
        dim = torch.export.Dim("dim", min=3)
        dynamic_shapes = (
            {0: dim},
            None,
        )

        with self.assertRaisesRegex(
            torch.fx.experimental.symbolic_shapes.ConstraintViolationError,
            "Constraints violated \\(dim\\)!(.*\n)*.*"
            "Not all values of dim.*satisfy the generated guard(.*\n)*.*"
            "Suggested fixes:(.*\n)*.*"
            "dim = Dim\\('dim', min=3, max=6\\)",
        ):
            torch.export.export(
                foo, bad_example_inp, dynamic_shapes=dynamic_shapes, strict=False
            )

    def test_raise_user_error_when_guard_on_data_dependent_operation(self):
        class M(torch.nn.Module):
            def forward(self, x):
                y = x.nonzero()
                z = y.shape[0]
                if z > 2:
                    return x.cos()
                else:
                    return x.sin()

        with self.assertRaisesRegex(
            (
                torchdynamo.exc.UserError,
                torch.fx.experimental.symbolic_shapes.GuardOnDataDependentSymNode,
            ),
            "trying to get a value out of symbolic int",
        ):
            _ = export(M(), (torch.tensor([2, 3, 5]),))

    def test_if_functional(self):
        def foo(x):
            z = x + 4
            z.add_(4)
            y = z.view(x.shape)
            return x.cos() + y.cos()

        gm = export(WrapperModule(foo), (torch.tensor([2, 3, 5]),))

        view_count = 0
        for node in gm.graph.nodes:
            if node.op == "call_function" and node.target == torch.ops.aten.add_.Tensor:
                # No more inplace mutation
                self.assertNotEqual(
                    node.target,
                    torch.ops.aten.add_.Tensor,
                    "There shouldn't be any inplace mutation node in the graph.",
                )
            if (
                node.op == "call_function"
                and node.target == torch.ops.aten.view.default
            ):
                view_count += 1

        # There should be nonzero view nodes in the graph
        self.assertTrue(view_count > 0)

    def test_export_mod_constraints(self):
        class BasicDynamiShapeModel(torch.nn.Module):
            def forward(self, x: torch.Tensor) -> torch.Tensor:
                return x.view(x.shape[0] - 1, -1)

        m = BasicDynamiShapeModel()
        a = torch.randn(3, 4)
        dim0_x = torch.export.Dim("dim0_x", min=3)
        dim1_x = torch.export.Dim("dim1_x")
        dynamic_shapes = {"x": (dim0_x, dim1_x)}
        with self.assertRaisesRegex(
            torch._dynamo.exc.UserError,
            (
                "Specializations unexpectedly required"
                ".*\n.*\\[0\\] must be specialized to 3.*guards.*too complex"
                ".*\n.*\\[1\\] must be specialized to 4.*guards.*too complex"
            ),
        ):
            torch.export.export(m, (a,), dynamic_shapes=dynamic_shapes)
        em = torch.export.export(m, (a,))
        x = torch.randn(3, 5)
        with self.assertRaisesRegex(
            RuntimeError, "shape\[1\] to be equal to 4, but got 5"
        ):
            em(x)

    def test_not_correct_dim(self):
        def f(x):
            return x.cos()

        def g(x):
            return x + 4

        inp_for_f = torch.tensor(5)
        with self.assertRaisesRegex(
            torchdynamo.exc.UserError, "Cannot mark 0-dimension tensors to be dynamic"
        ):
            constraints = [dynamic_dim(inp_for_f, 0)]

        inp_for_f_mul_dim = torch.ones(5, 5)
        with self.assertRaisesRegex(
            torchdynamo.exc.UserError,
            "Expected the dimension passed to dynamic_dim to be in the range \\[0:1\\]",
        ):
            constraints = [dynamic_dim(inp_for_f_mul_dim, 2)]

        inp_for_g = 4
        with self.assertRaisesRegex(
            torchdynamo.exc.UserError, "Expected tensor as input to dynamic_dim"
        ):
            constraints = [dynamic_dim(inp_for_g, 0)]

    @testing.expectedFailureRetraceability
    @testing.expectedFailureNonStrict
    def test_map(self):
        def list_tensor_map(xs, y, z):
            def body(x, y, z):
                return x + y + z

            return map(body, xs, y, z)

        inps = (torch.ones(6, 4), torch.tensor(5), torch.tensor(4))
        self._test_export_same_as_eager(list_tensor_map, inps)

    @testing.expectedFailureRetraceability
    @testing.expectedFailureNonStrict
    def test_export_func_with_kwargs(self):
        def kw_func(arg1, arg2, kw1, kw2):
            return arg1 + arg2, kw1 + kw2

        args = (torch.ones(6, 4), torch.ones(1, 1))
        kwargs = {"kw1": torch.ones(1, 1), "kw2": torch.ones(6, 4)}
        self._test_export_same_as_eager(kw_func, args, kwargs)

    @testing.expectedFailureRetraceability
    @testing.expectedFailureNonStrict
    def test_export_func_with_pytree_kwargs(self):
        def kw_func(arg1, arg2, a, b):
            return arg1 + a["kw1"] + b[0], arg2 + a["kw2"] + b[1]

        args = (torch.ones(2, 3), torch.ones(3, 4))
        kwargs = {
            "a": {"kw1": torch.ones(2, 3), "kw2": torch.ones(3, 4)},
            "b": [torch.ones(2, 3), torch.ones(3, 4)],
        }
        self._test_export_same_as_eager(kw_func, args, kwargs)

    @testing.expectedFailureRetraceability
    @testing.expectedFailureNonStrict
    def test_export_func_with_default_kwargs(self):
        def kw_func(arg1, arg2, a, b=1):
            return arg1 + arg2, a["kw1"] + a["kw2"] + b

        def kw_func2(arg1, arg2, a=1, b=2):
            return arg1 + a, arg2 + b

        args = (torch.ones(6, 4), torch.ones(1, 1))
        kwargs1 = {"a": {"kw1": torch.ones(1, 1), "kw2": torch.ones(6, 4)}}
        kwargs2 = {"a": {"kw1": torch.ones(1, 1), "kw2": torch.ones(6, 4)}, "b": 2}
        self._test_export_same_as_eager(kw_func, args, kwargs1)
        self._test_export_same_as_eager(kw_func, args, kwargs2)
        kwargs3 = {"b": 1}
        self._test_export_same_as_eager(kw_func2, args, kwargs3)

    @testing.expectedFailureNonStrict
    def test_export_func_with_var_postional_args(self):
        def kw_func(arg1, arg2, *args):
            return arg1 + args[0], arg2 + args[1]

        args = (torch.ones(2, 3), torch.ones(3, 4), torch.ones(2, 3), torch.ones(3, 4))
        self._test_export_same_as_eager(kw_func, args)

    @testing.expectedFailureRetraceability
    @testing.expectedFailureNonStrict
    def test_export_func_with_keyword_only_args(self):
        def kw_func(arg1, arg2, *args, kw1, kw2):
            return arg1 + args[0] + kw1, arg2 + args[1] + kw2

        args = (torch.ones(2, 3), torch.ones(3, 4), torch.ones(2, 3), torch.ones(3, 4))
        kwargs = {"kw1": torch.ones(2, 3), "kw2": torch.ones(3, 4)}
        self._test_export_same_as_eager(kw_func, args, kwargs)

    @testing.expectedFailureRetraceability
    @testing.expectedFailureNonStrict
    def test_export_func_with_var_keyword_args(self):
        def kw_func(arg1, arg2, *args, kw1, kw2, **kwargs):
            return (
                arg1 + args[0] + kw1 + kwargs["kw3"],
                arg2 + args[1] + kw2 + kwargs["kw4"],
            )

        args = (torch.ones(2, 3), torch.ones(3, 4), torch.ones(2, 3), torch.ones(3, 4))
        kwargs = {
            "kw1": torch.ones(2, 3),
            "kw2": torch.ones(3, 4),
            "kw3": torch.ones(2, 3),
            "kw4": torch.ones(3, 4),
        }
        self._test_export_same_as_eager(kw_func, args, kwargs)

    @testing.expectedFailureRetraceability
    @testing.expectedFailureNonStrict
    def test_export_func_with_var_keyword_pytree_args(self):
        def kw_func(arg1, arg2, *args, kw1, kw2, **kwargs):
            return (
                arg1 + arg2[0][0] + args[0] + kw1[0] + kwargs["kw3"][0],
                arg2[1] + args[1] + kw2 + kwargs["kw4"],
            )

        args = (
            torch.ones(2, 3),
            [(torch.ones(2, 3),), torch.ones(3, 4)],
            torch.ones(2, 3),
            torch.ones(3, 4),
        )
        kwargs = {
            "kw1": (torch.ones(2, 3),),
            "kw2": torch.ones(3, 4),
            "kw3": (torch.ones(2, 3), torch.ones(3, 4)),
            "kw4": torch.ones(3, 4),
        }
        self._test_export_same_as_eager(kw_func, args, kwargs)

    @testing.expectedFailureSerDer
    @testing.expectedFailureNonStrict
    def test_linear_conv(self):
        class MyLinear(torch.nn.Module):
            def __init__(self):
                super().__init__()
                self.weight = torch.randn(20, 98)
                self.bias = torch.randn(20)

            def forward(self, x):
                return torch.nn.functional.linear(x, self.weight, self.bias)

        class Foo(torch.nn.Module):
            def __init__(self):
                super().__init__()
                self.conv = torch.nn.Conv2d(16, 33, 3)
                self.linear = MyLinear()

            def forward(self, x):
                x_conv = self.conv(x)
                x_linear = self.linear(x_conv)
                return x_linear.cos()

        ep = export(Foo(), (torch.randn(20, 16, 50, 100),))
        for node in ep.graph.nodes:
            if (
                node.op == "placeholder"
                and node.name in ep.graph_signature.inputs_to_buffers
                or node.name in ep.graph_signature.inputs_to_parameters
            ):
                self.assertTrue("source_fn_stack" in node.meta)
                self.assertTrue("nn_module_stack" in node.meta)

    def test_export_api_with_dynamic_shapes(self):
        from torch.export import Dim, dims, export

        # pass dynamic shapes of inputs [args]
        class Foo(torch.nn.Module):
            def forward(self, x, y):
                return torch.matmul(x, y)

        foo = Foo()
        inputs = (torch.randn(10, 2, 3), torch.randn(10, 3, 4))
        batch = Dim("batch")
        efoo = export(
            foo,
            inputs,
            dynamic_shapes={k: {0: batch} for k in ["x", "y"]},
        )
        self.assertEqual(efoo(*inputs).shape, foo(*inputs).shape)

        foo = Foo()
        inputs = (torch.randn(10, 2, 3),)
        kwinputs = {"y": torch.randn(10, 3, 4)}
        batch = Dim("batch")
        efoo = export(
            foo, inputs, kwinputs, dynamic_shapes={k: {0: batch} for k in ["x", "y"]}
        )
        self.assertEqual(
            efoo(*inputs, **kwinputs).shape, foo(*inputs, **kwinputs).shape
        )

        # pass dynamic shapes of inputs [partial, error]
        foo = Foo()
        inputs = (torch.randn(10, 2, 3),)
        kwinputs = {"y": torch.randn(10, 3, 4)}
        batch = Dim("batch")
        with self.assertRaisesRegex(
            torch._dynamo.exc.UserError,
            (
                "Constraints violated \\(batch\\)!(.*\n)*.*"
                "batch was inferred to be a constant(.*\n)*.*"
                "Suggested fixes:(.*\n)*.*"
                "batch = None  # 10"
            ),
        ):
            export(
                foo,
                inputs,
                kwinputs,
                dynamic_shapes={"x": {0: batch}, "y": None},
            )

        # pass dynamic shapes of inputs [module]
        foo = Foo()
        inputs = (torch.randn(10, 2, 3), torch.randn(10, 3, 4))
        batch = Dim("batch")
        efoo = export(
            foo,
            inputs,
            dynamic_shapes={"x": {0: batch}, "y": {0: batch}},
        )
        self.assertEqual(efoo(*inputs).shape, foo(*inputs).shape)

        # pass dynamic shapes of inputs [bounds, mostly shared]
        foo = Foo()
        inputs = (torch.randn(10, 3, 3), torch.randn(10, 3, 3))
        batch = Dim("batch", min=8, max=64)
        size = Dim("size")
        efoo = export(
            foo,
            inputs,
            dynamic_shapes={
                "x": (batch, size, size),
                "y": (batch, size, size),
            },
        )
        self.assertEqual(
            [
                str(node.meta["val"].shape)
                for node in efoo.graph_module.graph.nodes
                if node.op == "placeholder"
            ],
            ["torch.Size([s0, s1, s1])", "torch.Size([s0, s1, s1])"],
        )
        self.assertEqual(efoo(*inputs).shape, foo(*inputs).shape)

        # pass dynamic shapes of inputs [multiple, mostly distinct]
        inputs = (torch.randn(10, 2, 3), torch.randn(10, 3, 4))
        batch, M, K, N = dims("batch", "M", "K", "N")
        efoo = export(
            Foo(),
            inputs,
            dynamic_shapes={"x": (batch, M, K), "y": (batch, K, N)},
        )
        self.assertEqual(
            [
                str(node.meta["val"].shape)
                for node in efoo.graph_module.graph.nodes
                if node.op == "placeholder"
            ],
            ["torch.Size([s0, s1, s2])", "torch.Size([s0, s2, s5])"],
        )
        self.assertEqual(efoo(*inputs).shape, foo(*inputs).shape)

        # pass dynamic shapes of inputs [dict]
        class Foo(torch.nn.Module):
            def forward(self, inputs):
                return torch.matmul(inputs["x"], inputs["y"])

        foo = Foo()
        inputs = ({"x": torch.randn(10, 2, 3), "y": torch.randn(10, 3, 4)},)
        batch = Dim("batch")
        efoo = export(
            foo, inputs, dynamic_shapes={"inputs": {k: {0: batch} for k in ["x", "y"]}}
        )
        self.assertEqual(
            [
                str(node.meta["val"].shape)
                for node in efoo.graph_module.graph.nodes
                if node.op == "placeholder"
            ],
            ["torch.Size([s0, 2, 3])", "torch.Size([s0, 3, 4])"],
        )
        self.assertEqual(efoo(*inputs).shape, foo(*inputs).shape)

        # pass dynamic shapes of inputs [list]
        class Foo(torch.nn.Module):
            def forward(self, inputs):
                return torch.matmul(inputs[0], inputs[1])

        foo = Foo()
        inputs = ((torch.randn(10, 2, 3), torch.randn(10, 3, 4)),)
        batch = Dim("batch")
        efoo = export(
            foo, inputs, dynamic_shapes={"inputs": [{0: batch} for _ in range(2)]}
        )
        self.assertEqual(
            [
                str(node.meta["val"].shape)
                for node in efoo.graph_module.graph.nodes
                if node.op == "placeholder"
            ],
            ["torch.Size([s0, 2, 3])", "torch.Size([s0, 3, 4])"],
        )
        self.assertEqual(efoo(*inputs).shape, foo(*inputs).shape)

        # pass dynamic shapes of inputs [dataclass]
        @dataclass
        class DataClass:
            a: Tensor
            b: Tensor

        register_dataclass_as_pytree_node(DataClass)

        class Foo(torch.nn.Module):
            def forward(self, inputs):
                return torch.matmul(inputs.a, inputs.b)

        foo = Foo()
        inputs = (DataClass(a=torch.randn(10, 2, 3), b=torch.randn(10, 3, 4)),)
        batch = Dim("batch")
        efoo = export(
            foo,
            inputs,
            dynamic_shapes={"inputs": [{0: batch}, {0: batch}]},
        )
        self.assertEqual(
            [
                str(node.meta["val"].shape)
                for node in efoo.graph_module.graph.nodes
                if node.op == "placeholder"
            ],
            ["torch.Size([s0, 2, 3])", "torch.Size([s0, 3, 4])"],
        )

        # pass dynamic shapes of inputs [pytree-registered classes]
        if HAS_TORCHREC:
            # skipping tests if torchrec not available
            class Foo(torch.nn.Module):
                def forward(self, kjt) -> torch.Tensor:
                    return kjt.values() + 0, kjt.offsets() + 0
            foo = Foo()
            kjt = KeyedJaggedTensor(
                values=torch.Tensor([1.0, 2.0, 3.0, 4.0, 5.0, 6.0, 7.0, 8.0]),
                keys=["index_0", "index_1"],
                lengths=torch.IntTensor([0, 2, 0, 1, 1, 1, 0, 3]),
                offsets=torch.IntTensor([0, 0, 2, 2, 3, 4, 5, 5, 8]),
            )
            inputs = (kjt,)
            dim = Dim("dim")
            dim_plus_one = Dim("dim_plus_one")
            efoo = torch.export.export(
                foo,
                inputs,
                dynamic_shapes={"kjt": [{0: dim}, None, {0: dim}, {0: dim_plus_one}]},
            )
            self.assertEqual(
                [out.shape for out in efoo(*inputs)],
                [out.shape for out in foo(*inputs)]
            )

        # pass dynamic shapes of inputs [distinct, error]
        class Foo(torch.nn.Module):
            def forward(self, x, y):
                return torch.matmul(x, y)
        foo = Foo()
        inputs = (torch.randn(10, 2, 3), torch.randn(10, 3, 4))
        batch, M, K1, K2, N = dims("batch", "M", "K1", "K2", "N")
        with self.assertRaisesRegex(
            torch._dynamo.exc.UserError,
            (
                "Constraints violated \\(K2\\)!(.*\n)*.*"
                "K2.*and.*K1.*must always be equal(.*\n)*.*"
                "Suggested fixes:(.*\n)*.*"
                "K2 = K1"
            ),
        ):
            export(
                foo,
                inputs,
                dynamic_shapes={"x": (batch, M, K1), "y": (batch, K2, N)},
            )

        # pass dynamic shapes of inputs [specialized, error]
        foo = Foo()
        inputs = (torch.randn(10, 2, 3), torch.randn(10, 3, 4))
        batch, M, K1, N = dims("batch", "M", "K1", "N")
        with self.assertRaisesRegex(
            torch._dynamo.exc.UserError,
            (
                "Constraints violated \\(K1\\)!(.*\n)*.*"
                "K1 was inferred to be a constant(.*\n)*.*"
                "Suggested fixes:(.*\n)*.*"
                "K1 = None  # 3"
            ),
        ):
            export(
                foo,
                inputs,
                dynamic_shapes={"x": (batch, M, K1), "y": (batch, None, N)},
            )

        # pass dynamic shapes of inputs [guards, error]
        class Foo(torch.nn.Module):
            def forward(self, x, y):
                if x.shape[0] < 16 and y.shape[1] % 3 == 0:
                    return torch.matmul(x, y)
                else:
                    return x + y

        foo = Foo()
        inputs = (torch.randn(10, 2, 3), torch.randn(10, 3, 4))
        batch, M, K, N = dims("batch", "M", "K", "N")
        with self.assertRaisesRegex(
            torch._dynamo.exc.UserError,
            (
                "Constraints violated \\(batch\\)!(.*\n)*.*"
                "Not all values of batch.*satisfy the generated guard(.*\n)*.*"
                "Specializations unexpectedly required \\(K\\)!(.*\n)*.*"
                "K.*specialized.*because the guards generated for it are too complex(.*\n)*.*"
                "Suggested fixes:(.*\n)*.*"
                "batch = Dim\\('batch', max=15\\)(.*\n)*.*"
                "K = None  # 3"
            ),
        ):
            export(
                foo,
                inputs,
                dynamic_shapes={"x": (batch, M, K), "y": (batch, K, N)},
            )

    def test_dynamic_shapes_spec_with_pytree(self):
        from torch.export import Dim, export
        from torch.utils._pytree import tree_map

        inputs = {
            "tensor": torch.randn(3),
            "dict_of_tensors": {k: torch.randn(3) for k in ["A", "B", "C", "D"]},
            "list_of_tensors": [torch.randn(3) for _ in range(4)],
        }

        batch = Dim("batch")
        # uniformly specify dynamic shapes for all inputs
        spec = tree_map(lambda x: {0: batch}, inputs)

        class Foo(torch.nn.Module):
            def forward(self, inputs):
                return (
                    inputs["tensor"]
                    + inputs["dict_of_tensors"]["A"]
                    + inputs["list_of_tensors"][0]
                )

        ep = export(Foo(), (inputs,), dynamic_shapes={"inputs": spec})
        input_shapes = [
            str(node.meta["val"].shape)
            for node in ep.graph_module.graph.nodes
            if node.op == "placeholder"
        ]
        self.assertEqual(len(input_shapes), 9)
        self.assertTrue(all(shape == "torch.Size([s0])" for shape in input_shapes))

    @testing.expectedFailureNonStrict
    def test_error_does_not_reference_eager_fallback(self):
        def fn_ddo(x):
            y = x.nonzero()
            z = y.shape[0]
            if z > 2:
                return x.cos()
            else:
                return x.sin()

        with self.assertRaisesRegex(
            torchdynamo.exc.UserError, r"^(?!.*fall back to eager).*"
        ):
            _ = export(WrapperModule(fn_ddo), (torch.tensor([2, 3, 5]),))

    def test_pytree_register_data_class(self):
        @dataclass
        class MyDataClass:
            x: int
            y: int
            z: int = None

        dt = MyDataClass(x=3, y=4)
        flat, spec = tree_flatten(dt)
        self.assertTrue(spec, LeafSpec())
        self.assertTrue(len(flat) == 1)

        register_dataclass_as_pytree_node(
            MyDataClass,
            serialized_type_name="test_pytree_register_data_class.MyDataClass",
        )

        flat, spec = tree_flatten(dt)
        self.assertEqual(
            spec,
            TreeSpec(
                MyDataClass, (MyDataClass, ["x", "y"], ["z"]), [LeafSpec(), LeafSpec()]
            ),
        )
        self.assertEqual(flat, [3, 4])

        orig_dt = tree_unflatten(flat, spec)
        self.assertTrue(isinstance(orig_dt, MyDataClass))
        self.assertEqual(orig_dt.x, 3)
        self.assertEqual(orig_dt.y, 4)
        self.assertEqual(orig_dt.z, None)

        roundtrip_spec = treespec_loads(treespec_dumps(spec))
        self.assertEqual(roundtrip_spec, spec)

        @dataclass
        class MyOtherDataClass:  # the pytree registration don't allow registering the same class twice
            x: int
            y: int
            z: int = None

        # Override the registration with keep none fields
        register_dataclass_as_pytree_node(
            MyOtherDataClass,
            return_none_fields=True,
            serialized_type_name="test_pytree_regster_data_class.MyOtherDataClass",
        )

        dt = MyOtherDataClass(x=3, y=4)
        flat, spec = tree_flatten(dt)
        self.assertEqual(
            spec,
            TreeSpec(
                MyOtherDataClass,
                (
                    MyOtherDataClass,
                    ["x", "y", "z"],
                    [],
                ),
                [LeafSpec(), LeafSpec(), LeafSpec()],
            ),
        )
        self.assertEqual(flat, [3, 4, None])

        orig_dt = tree_unflatten(flat, spec)
        self.assertTrue(isinstance(orig_dt, MyOtherDataClass))
        self.assertEqual(orig_dt.x, 3)
        self.assertEqual(orig_dt.y, 4)
        self.assertEqual(orig_dt.z, None)

        roundtrip_spec = treespec_loads(treespec_dumps(spec))
        self.assertEqual(roundtrip_spec, spec)

    def test_pytree_register_nested_data_class(self):
        @dataclass
        class Inner:
            x: int
            y: int

        @dataclass
        class Outer:
            xy: Inner
            ab: Inner

        xy = Inner(1, 2)
        ab = Inner(3, 4)
        dt = Outer(xy, ab)
        inp = {"dt1": (dt, ({},)), "dt2": ((torch.ones(1),), dt)}

        register_dataclass_as_pytree_node(
            Inner, serialized_type_name="test_pytree_register_nested_data_class.Inner"
        )
        register_dataclass_as_pytree_node(
            Outer, serialized_type_name="test_pytree_register_nested_data_class.Outer"
        )

        flat, spec = tree_flatten(inp)
        self.assertEqual(flat, [1, 2, 3, 4, torch.ones(1), 1, 2, 3, 4])

        unflat = tree_unflatten(flat, spec)
        self.assertEqual(unflat, inp)

        roundtrip_spec = treespec_loads(treespec_dumps(spec))
        self.assertEqual(roundtrip_spec, spec)

    def test_param_util(self):
        class Basic(torch.nn.Module):
            def __init__(self):
                super().__init__()
                self.lin = torch.nn.Linear(10, 1)

            def forward(self, x):
                return self.lin(x)

        ep = export(Basic(), (torch.randn(5, 10),))
        num_params = 0
        params = []
        for node in ep.graph.nodes:
            if is_param(ep, node):
                num_params += 1
                params.append(get_param(ep, node))
        self.assertEqual(num_params, 2)
        self.assertEqual(params[0].shape, [1, 10])  # weight
        self.assertEqual(params[1].shape, [1])  # bias

    def test_buffer_util(self):
        ep = export(
            torch.nn.BatchNorm2d(100, affine=False), (torch.ones(20, 100, 35, 45),)
        )
        num_buffer = 0
        buffer = []

        for node in ep.graph.nodes:
            if is_buffer(ep, node):
                num_buffer += 1
                buffer.append(get_buffer(ep, node))
        self.assertEqual(num_buffer, 3)

        self.assertEqual(buffer[0].shape, torch.Size([100]))  # running_mean
        self.assertEqual(buffer[1].shape, torch.Size([100]))  # running_var
        self.assertEqual(buffer[2].shape, torch.Size([]))  # num_batches_tracked

    @testing.expectedFailureNonStrict
    def test_export_dynamo_config(self):
        class MyModule(torch.nn.Module):
            def __init__(self):
                super().__init__()
                self.lstm = torch.nn.LSTM(input_size=4, hidden_size=5, num_layers=1)

            def forward(self, inputs: torch.Tensor) -> torch.Tensor:
                return self.lstm(inputs)

        config = DEFAULT_EXPORT_DYNAMO_CONFIG
        mod = MyModule()

        @contextmanager
        def _patch_config(kwargs):
            orig_config_dict = dataclasses.asdict(config)

            try:
                for k, v in kwargs.items():
                    setattr(config, k, v)
                yield
            finally:
                for k, v in orig_config_dict.items():
                    setattr(config, k, v)

        inp = (torch.rand(5, 4),)
        exported_program = export(mod, inp)

        with _patch_config({"allow_rnn": False}):
            with self.assertRaisesRegex(
                torch._dynamo.exc.Unsupported,
                "TorchDynamo purposely graph breaks on RNN, GRU, LSTMs",
            ):
                _ = export(mod, inp)

    @testing.expectedFailureSerDer
    @testing.expectedFailureNonStrict
    def test_module(self):
        class MyLinear(torch.nn.Module):
            def __init__(self):
                super().__init__()
                self.weight = torch.randn(20, 98)
                self.bias = torch.randn(20)

            def forward(self, x):
                return torch.nn.functional.linear(x, self.weight, self.bias)

        class Foo(torch.nn.Module):
            def __init__(self):
                super().__init__()
                self.conv = torch.nn.Conv2d(16, 33, 3)
                self.linear = MyLinear()

            def forward(self, x):
                a, b = x
                a_conv = self.conv(a)
                a_linear = self.linear(a_conv)
                b_conv = self.conv(b)
                b_linear = self.linear(b_conv)
                return (
                    a_linear.cos() + b_linear.sin(),
                    a_linear.sin() + b_linear.cos(),
                )

        inp_container = ((torch.randn(20, 16, 50, 100), torch.randn(20, 16, 50, 100)),)

        ep = export(Foo(), inp_container)
        ep_rexported = export(ep.module(), inp_container)

        inp_test = ((torch.randn(20, 16, 50, 100), torch.randn(20, 16, 50, 100)),)

        self.assertTrue(torch.allclose(ep(*inp_test)[0], ep_rexported(*inp_test)[0]))
        self.assertTrue(torch.allclose(ep(*inp_test)[1], ep_rexported(*inp_test)[1]))

    @testing.expectedFailureSerDer
    @testing.expectedFailureNonStrict
    def test_module_with_dict_container_inp_out(self):
        class MyLinear(torch.nn.Module):
            def __init__(self):
                super().__init__()
                self.weight = torch.randn(20, 98)
                self.bias = torch.randn(20)

            def forward(self, x):
                return torch.nn.functional.linear(x, self.weight, self.bias)

        class Foo(torch.nn.Module):
            def __init__(self):
                super().__init__()
                self.conv = torch.nn.Conv2d(16, 33, 3)
                self.linear = MyLinear()

            def forward(self, x):
                a1, a2 = x["a"]
                b = x["b"]
                a1_conv = self.conv(a1)
                a1_linear = self.linear(a1_conv)
                a2_conv = self.conv(a2)
                a2_linear = self.linear(a2_conv)
                b_conv = self.conv(b)
                b_linear = self.linear(b_conv)
                return {
                    "a": a1_linear.cos() + b_linear.sin(),
                    "b": a2_linear.sin() + b_linear.cos(),
                }

        inp_container = (
            {
                "a": (torch.randn(20, 16, 50, 100), torch.randn(20, 16, 50, 100)),
                "b": torch.randn(20, 16, 50, 100),
            },
        )

        ep = export(Foo(), inp_container)
        ep_rexported = export(ep.module(), inp_container)

        inp_test = (
            {
                "a": (torch.randn(20, 16, 50, 100), torch.randn(20, 16, 50, 100)),
                "b": torch.randn(20, 16, 50, 100),
            },
        )

        self.assertTrue(
            torch.allclose(ep(*inp_test)["a"], ep_rexported(*inp_test)["a"])
        )
        self.assertTrue(
            torch.allclose(ep(*inp_test)["b"], ep_rexported(*inp_test)["b"])
        )

    @testing.expectedFailureNonStrict
    def test_args_type_checked(self):
        class M(torch.nn.Module):
            def forward(self, x):
                return x + 1

        inp = torch.rand(2, 2)
        with self.assertRaisesRegex(torch._dynamo.exc.UserError, "to be a tuple"):
            # Intentionally not wrapping `inp` in a tuple to trigger the error
            _ = export(M(), inp)

    def test_constrain_value_with_no_default(self):
        def fn(x, y):
            n = x.max().item()
            torch._constrain_as_value(n)
            return y + n

        ep = export(
            WrapperModule(fn),
            (torch.randint(3, 5, (2, 2)), torch.randint(3, 5, (2, 3))),
        )
        test_inp = (torch.randint(3, 5, (2, 2)), torch.randint(3, 5, (2, 3)))
        self.assertTrue(torch.allclose(ep(*test_inp), fn(*test_inp)))

    def test_decomp_batch_norm_functional_predispatch(self):
        class ConvBatchnorm(torch.nn.Module):
            def __init__(self):
                super().__init__()
                self.conv = torch.nn.Conv2d(1, 3, 1, 1)
                self.bn = torch.nn.BatchNorm2d(3)

            def forward(self, x):
                x = self.conv(x)
                x = self.bn(x)
                return (x,)

        mod = ConvBatchnorm()
        mod.eval()
        inp = torch.randn(1, 1, 3, 3)

        gm = torch.export._trace._export(mod, (inp,), pre_dispatch=True).module()
        self.assertExpectedInline(
            str(gm.code).strip(),
            """\
def forward(self, arg_0):
    l_x_, = fx_pytree.tree_flatten_spec(([arg_0], {}), self._in_spec)
    conv_weight = self.conv_weight
    conv_bias = self.conv_bias
    bn_weight = self.bn_weight
    bn_bias = self.bn_bias
    bn_running_mean = self.bn_running_mean
    bn_running_var = self.bn_running_var
    conv2d = torch.ops.aten.conv2d.default(l_x_, conv_weight, conv_bias);  l_x_ = conv_weight = conv_bias = None
    _native_batch_norm_legit_no_training = torch.ops.aten._native_batch_norm_legit_no_training.default(conv2d, bn_weight, bn_bias, bn_running_mean, bn_running_var, 0.1, 1e-05);  conv2d = bn_weight = bn_bias = bn_running_mean = bn_running_var = None
    getitem = _native_batch_norm_legit_no_training[0];  _native_batch_norm_legit_no_training = None
    return pytree.tree_unflatten((getitem,), self._out_spec)""",
        )

        mod.train()
        gm_train = _export(mod, (inp,), pre_dispatch=True).module()
        self.assertExpectedInline(
            str(gm_train.code).strip(),
            """\
def forward(self, arg_0):
    l_x_, = fx_pytree.tree_flatten_spec(([arg_0], {}), self._in_spec)
    conv_weight = self.conv_weight
    conv_bias = self.conv_bias
    bn_weight = self.bn_weight
    bn_bias = self.bn_bias
    bn_running_mean = self.bn_running_mean
    bn_running_var = self.bn_running_var
    bn_num_batches_tracked = self.bn_num_batches_tracked
    conv2d = torch.ops.aten.conv2d.default(l_x_, conv_weight, conv_bias);  l_x_ = conv_weight = conv_bias = None
    add = torch.ops.aten.add.Tensor(bn_num_batches_tracked, 1)
    _native_batch_norm_legit_functional = torch.ops.aten._native_batch_norm_legit_functional.default(conv2d, bn_weight, bn_bias, bn_running_mean, bn_running_var, True, 0.1, 1e-05);  conv2d = bn_weight = bn_bias = None
    getitem = _native_batch_norm_legit_functional[0]
    getitem_3 = _native_batch_norm_legit_functional[3]
    getitem_4 = _native_batch_norm_legit_functional[4];  _native_batch_norm_legit_functional = None
    copy__default = torch.ops.aten.copy_.default(bn_running_mean, getitem_3);  bn_running_mean = getitem_3 = None
    copy__default_1 = torch.ops.aten.copy_.default(bn_running_var, getitem_4);  bn_running_var = getitem_4 = None
    copy__default_2 = torch.ops.aten.copy_.default(bn_num_batches_tracked, add);  bn_num_batches_tracked = add = None
    return pytree.tree_unflatten((getitem,), self._out_spec)""",
        )

    @testing.expectedFailureNonStrict
    def test_constrain_value_with_symfloat(self):
        def fn(x, y):
            n = x.max().item()
            torch._constrain_as_value(n)
            return y + n

        with self.assertRaisesRegex(
            torch._dynamo.exc.TorchRuntimeError,
            "Constraining SymFloat or Symbool is nyi",
        ):
            _ = export(WrapperModule(fn), (torch.rand(2, 2), torch.rand(2, 3)))

    def test_constrain_size_in_eager(self):
        def fn(x, y):
            n = x.max().item()
            torch._constrain_as_size(n)
            return y + n

        ep = export(
            WrapperModule(fn),
            (torch.randint(1, 2, (2, 2)), torch.randint(3, 5, (2, 3))),
        )
        test_inp = (torch.randint(1, 2, (2, 2)), torch.randint(3, 5, (2, 3)))
        self.assertTrue(torch.allclose(ep(*test_inp), fn(*test_inp)))

    @testing.expectedFailureNonStrict
    def test_constrain_size_with_constrain_value(self):
        def fn(x, y):
            n = x.max().item()
            torch._constrain_as_value(n, 2, 10)
            torch._constrain_as_size(n)
            return y + n

        with self.assertRaisesRegex(
            RuntimeError, r"Invalid value range for 1 between \[2, 10\]."
        ):
            _ = fn(torch.randint(1, 2, (2, 2)), torch.randint(3, 5, (2, 3)))

        ep = export(
            WrapperModule(fn),
            (torch.randint(3, 4, (2, 2)), torch.randint(3, 5, (2, 3))),
        )
        with self.assertRaisesRegex(RuntimeError, "is outside of inline constraint"):
            test_inp = (torch.randint(1, 2, (2, 2)), torch.randint(3, 5, (2, 3)))
            _ = ep(*test_inp)

    def test_constrain_size_with_various_cases(self):
        def case_1(x, y):
            n = x.item()
            torch._constrain_as_size(n, min=0)
            return y.sum() + torch.ones(n, 5).sum()

        def case_2(x, y):
            n = x.item()
            torch._constrain_as_size(n, min=0, max=6)
            return y.sum() + torch.ones(n, 5).sum()

        def case_3(x, y):
            n = x.item()
            torch._constrain_as_size(n, min=0, max=1)
            return y.sum() + torch.ones(n, 5).sum()

        def case_4(x, y):
            n = x.item()
            torch._constrain_as_size(n, min=2)
            return y.sum() + torch.ones(n, 5).sum()

        def case_5(x, y):
            n = x.item()
            torch._constrain_as_size(n, min=1)
            return y.sum() + torch.ones(n, 5).sum()

        ep = export(WrapperModule(case_1), (torch.tensor(1), torch.ones(4, 5)))

        with self.assertRaisesRegex(
            RuntimeError, r"Invalid value range for -1 between"
        ):
            _ = case_1(torch.tensor(-1), torch.randn(4, 5))

        self.assertTrue(
            torch.allclose(
                ep(torch.tensor(1), torch.ones(4, 5)),
                case_1(torch.tensor(1), torch.ones(4, 5)),
            )
        )

        ep = export(WrapperModule(case_2), (torch.tensor(5), torch.randn(4, 5)))

        with self.assertRaisesRegex(RuntimeError, r"Invalid value range for 7 between"):
            _ = case_2(torch.tensor(7), torch.randn(4, 5))

        with self.assertRaisesRegex(RuntimeError, r"Invalid value range for 9 between"):
            _ = case_2(torch.tensor(9), torch.randn(4, 5))

        self.assertTrue(
            torch.allclose(
                ep(torch.tensor(5), torch.ones(4, 5)),
                case_2(torch.tensor(5), torch.ones(4, 5)),
            )
        )

        with self.assertRaisesRegex(
            RuntimeError,
            "Max value to constrain_range_for_size must be greater than 2. got: 1",
        ):
            _ = case_3(torch.tensor(1), torch.randn(4, 5))

        with self.assertRaisesRegex(
            RuntimeError,
            r"Invalid value range for 1 between \[2, 9223372036854775807\].",
        ):
            _ = case_4(torch.tensor(1), torch.randn(4, 5))

        ep = export(WrapperModule(case_4), (torch.tensor(5), torch.randn(4, 5)))

        with self.assertRaisesRegex(RuntimeError, r"Invalid value range for 1"):
            _ = case_4(torch.tensor(1), torch.randn(4, 5))

        self.assertTrue(
            torch.allclose(
                ep(torch.tensor(5), torch.ones(4, 5)),
                case_4(torch.tensor(5), torch.ones(4, 5)),
            )
        )

        ep = export(WrapperModule(case_5), (torch.tensor(5), torch.randn(4, 5)))

        with self.assertRaisesRegex(RuntimeError, r"Invalid value range for 0"):
            _ = case_5(torch.tensor(0), torch.randn(4, 5))

        self.assertTrue(
            torch.allclose(
                ep(torch.tensor(5), torch.ones(4, 5)),
                case_5(torch.tensor(5), torch.ones(4, 5)),
            )
        )

    @testing.expectedFailureNonStrict  # non-strict does not add deferred runtime assertions
    def test_automatic_constrain_size(self):
        class M(torch.nn.Module):
            def forward(self, x, y):
                n = x.item()
                return y.sum() + torch.ones(n, 5).sum()

        ep = export(M(), (torch.tensor(1), torch.ones(4, 5)))

        with self.assertRaisesRegex(
            RuntimeError, r"Deferred runtime assertion failed -u0 <= 0"
        ):
            _ = ep(torch.tensor(-1), torch.randn(4, 5))

        self.assertTrue(
            torch.allclose(
                ep(torch.tensor(1), torch.ones(4, 5)),
                M()(torch.tensor(1), torch.ones(4, 5)),
            )
        )

    def test_constrain_decomp(self) -> None:
        class M(torch.nn.Module):
            def __init__(self):
                super().__init__()
                self.freq = torch.ones(5, 5)

            def forward(self, start_pos: torch.Tensor):
                pos = start_pos.item()
                torch._constrain_as_size(pos, min=0, max=4)
                return self.freq[pos] * self.freq[pos]

        ep = torch.export.export(M(), (torch.tensor(1),))
        FileCheck().check_count(
            "torch.ops.aten._assert_async.msg", 2, exactly=True
        ).run(ep.graph_module.code)
        decompose_ep = ep.run_decompositions()
        FileCheck().check_count(
            "torch.ops.aten._assert_async.msg", 2, exactly=True
        ).run(decompose_ep.graph_module.code)

    @testing.expectedFailureNonStrict
    def test_mixed_input(self):
        def func(a, b, alpha: int):
            return torch.add(a, b, alpha=alpha)

        a = torch.rand(1, 2)
        b = torch.rand(1, 2)
        alpha = 10

        exported = export(WrapperModule(func), (a, b, alpha))
        for node in exported.graph_module.graph.nodes:
            if node.op == "placeholder":
                self.assertTrue(isinstance(node.meta["val"], (Tensor, int)))

    @testing.expectedFailureNonStrict
    def test_export_with_inline_constraints(self):
        def f(x):
            a = x.item()
            torch._constrain_as_value(a, 4, 7)
            return torch.empty((a, 4))

        ep = export(WrapperModule(f), (torch.tensor([5]),))
        self.assertEqual(ep(torch.tensor([6])).shape, (6, 4))

        FileCheck().check_count(
            "torch.ops.aten.sym_constrain_range.default", 1, exactly=True
        ).run(ep.graph_module.code)

        with self.assertRaisesRegex(
            RuntimeError,
            r"_local_scalar_dense is outside of inline constraint \[4, 7\]",
        ) as cm:
            ep(torch.tensor([30]))

    def test_export_with_inline_constraints_complex(self):
        def f(x):
            a = x.item()
            torch._constrain_as_value(a, 4, 7)
            empty = torch.empty((a, 4))

            return torch.cat((empty.transpose(0, 1), torch.zeros(6, a)), 0)

        ep = export(WrapperModule(f), (torch.tensor([6]),))
        self.assertEqual(ep(torch.tensor([5])).shape, (10, 5))
        FileCheck().check_count(
            "torch.ops.aten.sym_constrain_range.default", 1, exactly=True
        ).run(ep.graph_module.code)

    def test_to_module_with_mutated_buffer(self):
        class Foo(torch.nn.Module):
            def __init__(self):
                super().__init__()
                self.register_buffer("buf", torch.zeros(1))

            def forward(self, x):
                self.buf.add_(1)
                return x.sum() + self.buf.sum()

        exported = export(Foo(), (torch.ones(5, 5),))
        stateful_gm = exported.module()
        export_return_val = stateful_gm(torch.ones(5, 5))
        eager = Foo()
        eager_return_val = eager(torch.ones(5, 5))
        self.assertTrue(torch.allclose(eager_return_val, export_return_val))

        for name, buffer in stateful_gm.named_buffers():
            self.assertTrue(torch.allclose(torch.ones(1), buffer))

        changed = stateful_gm.graph.eliminate_dead_code()
        self.assertFalse(changed)
        self.assertTrue(
            torch.allclose(stateful_gm(torch.ones(5, 5)), eager(torch.ones(5, 5)))
        )

        for name, buffer in stateful_gm.named_buffers():
            self.assertTrue(torch.allclose(torch.tensor(2, dtype=torch.float), buffer))

    def test_to_module_with_mutated_buffer_multiple(self):
        class Bar(torch.nn.Module):
            def __init__(self):
                super().__init__()
                self.register_buffer("buf", torch.ones(1))

            def forward(self, x):
                self.buf.add_(1)
                return x.sum() + self.buf.sum()

        class Foo(torch.nn.Module):
            def __init__(self):
                super().__init__()
                self.register_buffer("buf", torch.zeros(1))
                self.bar = Bar()

            def forward(self, x):
                self.buf.add_(1)
                self.bar.buf.add_(2)
                bar = self.bar(x)
                return bar.sum() + self.buf.sum()

        exported = export(Foo(), (torch.ones(5, 5),))
        stateful_gm = exported.module()
        export_return_val = stateful_gm(torch.ones(5, 5))
        eager = Foo()
        eager_return_val = eager(torch.ones(5, 5))
        self.assertTrue(torch.allclose(eager_return_val, export_return_val))

        for name, buffer in stateful_gm.named_buffers():
            if name == "L__self___buf":
                self.assertTrue(torch.allclose(torch.ones(1), buffer))
            if name == "L__self___bar_buf":
                self.assertTrue(
                    torch.allclose(torch.tensor(4, dtype=torch.float), buffer)
                )

        changed = stateful_gm.graph.eliminate_dead_code()
        self.assertFalse(changed)
        self.assertTrue(
            torch.allclose(stateful_gm(torch.ones(5, 5)), eager(torch.ones(5, 5)))
        )

        for name, buffer in stateful_gm.named_buffers():
            if name == "L__self___buf":
                self.assertTrue(
                    torch.allclose(torch.tensor(2, dtype=torch.float), buffer)
                )
            if name == "L__self___bar_buf":
                self.assertTrue(
                    torch.allclose(torch.tensor(7, dtype=torch.float), buffer)
                )

    def test_runtime_assert_for_prim(self):
        class Foo(torch.nn.Module):
            def forward(self, x, y):
                return x + y

        foo = Foo()
        tensor_inp = torch.ones(7, 5)
        dim0_x = torch.export.Dim("dim0_x", min=6)
        dynamic_shapes = {"x": {0: dim0_x}, "y": None}
        exported = torch.export.export(
            foo, (tensor_inp, 5), dynamic_shapes=dynamic_shapes
        )
        self.assertTrue(
            torch.allclose(exported(torch.ones(8, 5), 5), foo(torch.ones(8, 5), 5))
        )
        with self.assertRaisesRegex(
            RuntimeError, "Expected input arg1 to be equal to 5, but got 6"
        ):
            _ = exported(torch.ones(8, 5), 6)

        exported = torch.export.export(
            foo, (tensor_inp, 5.0), dynamic_shapes=dynamic_shapes
        )
        with self.assertRaisesRegex(
            RuntimeError, "Expected input arg1 to be equal to 5.0, but got 6.0"
        ):
            _ = exported(torch.ones(7, 5), 6.0)

    @testing.expectedFailureNonStrict
    def test_runtime_assert_for_prm_str(self):
        class Foo(torch.nn.Module):
            def forward(self, a, b, mode):
                return torch.div(a, b, rounding_mode=mode)

        foo = Foo()
        inps = (torch.randn(4, 4), torch.randn(4), "trunc")
        exported = export(foo, inps)
        with self.assertRaisesRegex(
            RuntimeError, "to be equal to trunc, but got floor"
        ):
            _ = exported(torch.randn(4, 4), torch.randn(4), "floor")
        self.assertTrue(torch.allclose(exported(*inps), foo(*inps)))

    def test_to_module_with_mutated_buffer_multiple_update_sub_later(self):
        class Bar(torch.nn.Module):
            def __init__(self):
                super().__init__()
                self.register_buffer("buf", torch.ones(1))

            def forward(self, x):
                self.buf.add_(1)
                return x.sum() + self.buf.sum()

        class Foo(torch.nn.Module):
            def __init__(self):
                super().__init__()
                self.register_buffer("buf", torch.zeros(1))
                self.bar = Bar()

            def forward(self, x):
                self.buf.add_(1)
                bar = self.bar(x)
                self.bar.buf.add_(2)
                return bar.sum() + self.buf.sum()

        exported = export(Foo(), (torch.ones(5, 5),))
        stateful_gm = exported.module()
        export_return_val = stateful_gm(torch.ones(5, 5))
        eager = Foo()
        eager_return_val = eager(torch.ones(5, 5))
        self.assertTrue(torch.allclose(eager_return_val, export_return_val))

        for name, buffer in stateful_gm.named_buffers():
            if name == "L__self___buf":
                self.assertTrue(torch.allclose(torch.ones(1), buffer))
            if name == "L__self___bar_buf":
                self.assertTrue(
                    torch.allclose(torch.tensor(4, dtype=torch.float), buffer)
                )

        changed = stateful_gm.graph.eliminate_dead_code()
        self.assertFalse(changed)
        self.assertTrue(
            torch.allclose(stateful_gm(torch.ones(5, 5)), eager(torch.ones(5, 5)))
        )

        for name, buffer in stateful_gm.named_buffers():
            if name == "L__self___buf":
                self.assertTrue(
                    torch.allclose(torch.tensor(2, dtype=torch.float), buffer)
                )
            if name == "L__self___bar_buf":
                self.assertTrue(
                    torch.allclose(torch.tensor(7, dtype=torch.float), buffer)
                )

    def test_retracable_ep(self):
        class Bar(torch.nn.Module):
            def __init__(self):
                super().__init__()
                self.register_buffer("buf", torch.ones(1))

            def forward(self, x):
                self.buf.add_(1)
                return x.sum() + self.buf.sum()

        class Foo(torch.nn.Module):
            def __init__(self):
                super().__init__()
                self.register_buffer("buf", torch.zeros(1))
                self.bar = Bar()

            def forward(self, x):
                self.buf.add_(1)
                bar = self.bar(x)
                self.bar.buf.add_(2)
                return bar.sum() + self.buf.sum()

        inp = torch.ones(5, 5)
        exported = torch.export.export(Foo(), (inp,))
        reexported = torch.export.export(exported.module(), (inp,))

        self.assertTrue(torch.allclose(exported(inp), reexported(inp)))

        dim0_x = torch.export.Dim("dim0_x")
        exported = torch.export.export(Foo(), (inp,), dynamic_shapes={"x": {0: dim0_x}})
        reexported = torch.export.export(exported.module(), (inp,))
        with self.assertRaisesRegex(
            RuntimeError, "shape\[0\] to be equal to 5, but got 7"
        ):
            reexported(torch.ones(7, 5))

        reexported = torch.export.export(
            exported.module(), (inp,), dynamic_shapes=({0: dim0_x},)
        )
        self.assertTrue(
            torch.allclose(exported(torch.ones(7, 5)), reexported(torch.ones(7, 5)))
        )

        # can't retrace with invalid inputs with respect to the original ExportedProgram
        dim0_x_v2 = torch.export.Dim("dim0_x_v2", min=3)
        exported_v2 = torch.export.export(
            Foo(), (inp,), dynamic_shapes={"x": {0: dim0_x_v2}}
        )
        with self.assertRaisesRegex(
            RuntimeError, "Expected input l_x_.shape\[0\] to be >= 3, but got 2"
        ):
            torch.export.export(exported_v2.module(), (torch.randn(2, 2),))

    @testing.expectedFailureSerDer
    @testing.expectedFailureNonStrict
    def test_retrace_graph_level_meta_preservation(self):
        class Foo(torch.nn.Module):
            def __init__(self):
                super().__init__()

            def forward(self, x):
                if x.shape[0] > 4:
                    return x.cos()
                return x.sin()

        inp = torch.ones(7, 5)
        dim0_x = torch.export.Dim("dim0_x", min=6)
        exported = torch.export.export(Foo(), (inp,), dynamic_shapes={"x": {0: dim0_x}})
        stateful_module = exported.module()
        self.assertTrue(len(stateful_module.meta["input_shape_constraints"]), 1)

        re_exported = export(
            stateful_module, (inp,), constraints=[dynamic_dim(inp, 0) > 5]
        )
        self.assertTrue(
            len(re_exported.graph_module.meta["input_shape_constraints"]) == 1
        )
        self.assertTrue(
            torch.allclose(exported(torch.ones(7, 5)), re_exported(torch.ones(7, 5)))
        )

        re_exported_v2 = export(exported.module(), (inp,))
        self.assertTrue(
            len(re_exported_v2.graph_module.meta["input_shape_constraints"]) == 0
        )
        self.assertTrue(
            torch.allclose(exported(torch.ones(7, 5)), re_exported_v2(torch.ones(7, 5)))
        )

    @testing.expectedFailureNonStrict
    def test_constrain_as_size_error(self):
        def f(x):
            a = x.item()
            # We cannot automatically infer a is a size here because view
            # accepts -1
            return torch.randn(24).view(a, 4)

        with self.assertRaisesRegex(
            torch._dynamo.exc.UserError,
            "Tried to use data-dependent value in the subsequent computation",
        ):
            _ = export(WrapperModule(f), (torch.tensor(6),))

    def test_constraint_directly_construct(self):
        with self.assertRaisesRegex(
            TypeError,
            "Constraint has no public constructor. Please use torch.export.dynamic_dim",
        ):
            _ = Constraint()

    def test_predispatch_export_with_autograd_op(self):
        class Foo(torch.nn.Module):
            def __init__(self):
                super().__init__()

            def forward(self, x):
                with torch.enable_grad():
                    return x + x

        with torch.no_grad():
            ep = _export(Foo(), (torch.ones(10),), pre_dispatch=True)

    def test_train_eval_on_exported_preautograd_module(self):
        class Foo(torch.nn.Module):
            def __init__(self):
                super().__init__()

            def forward(self, x):
                if x.shape[0] > 4:
                    return x.cos()
                return x.sin()

        graph_module = _export(Foo(), (torch.ones(7, 5),), pre_dispatch=True).module()
        with self.assertRaisesRegex(
            NotImplementedError, r"Calling train\(\) is not supported yet."
        ):
            graph_module.train()

        with self.assertRaisesRegex(
            NotImplementedError, r"Calling eval\(\) is not supported yet."
        ):
            graph_module.eval()

    def test_export_cond_preserve_stack_trace_for_subgraphs(self):
        class MySubModule(torch.nn.Module):
            def foo(self, x):
                return x.cos()

            def forward(self, x):
                return self.foo(x)

        class CondBranchClassMethod(torch.nn.Module):
            def __init__(self):
                super().__init__()
                self.subm = MySubModule()

            def bar(self, x):
                return x.sin()

            def forward(self, x):
                return cond(x.shape[0] <= 2, self.subm.forward, self.bar, [x])

        from torch._export import capture_pre_autograd_graph

        example_inputs = (torch.randn(1, 3, 3, 3),)
        m = CondBranchClassMethod()
        m.eval()
        # TODO (tmanlaibaatar) Setting functional IR doesn't work on aot_export yet
        # as the branch source_fn is not captured.
        gm = capture_pre_autograd_graph(m, example_inputs)

        actual_source_fns = []
        for mod in gm.modules():
            for node in mod.graph.nodes:
                if node.name in {"sin", "cos"}:
                    source_fn_st = node.meta.get("source_fn_stack", None)
                    if source_fn_st is not None:
                        source_names = []
                        for source_fn in source_fn_st:
                            source_names.append(source_fn[0])
                        actual_source_fns.append(source_names)
        exp_source_fns = [["cond", "cos"], ["cond", "sin"]]
        self.assertEqual(actual_source_fns, exp_source_fns)

    @testing.expectedFailureRetraceability
    @testing.expectedFailureNonStrict
    def test_lifted_constants(self) -> None:
        def f(x):
            return x + torch.tensor(3)

        ep = export(WrapperModule(f), (torch.tensor(1),))

        self.assertEqual(len(ep.graph_signature.input_specs), 2)
        self.assertEqual(len(ep.constants), 1)

        class Foo(torch.nn.Module):
            def __init__(self):
                super().__init__()
                self.a = torch.tensor(3)

            def forward(self, x):
                list_tensor = [torch.tensor(3), torch.tensor(4)]
                return x + self.a + list_tensor[0] + list_tensor[1]

        ep = export(Foo(), (torch.tensor(1),))

        self.assertEqual(len(ep.graph_signature.input_specs), 4)
        self.assertEqual(len(ep.state_dict), 1)
        self.assertEqual(len(ep.constants), 2)

        inp = (torch.tensor(5),)
        self.assertTrue(torch.allclose(ep(*inp), Foo()(*inp)))

        transform = ep.run_decompositions()
        self.assertEqual(len(ep.graph_signature.input_specs), 4)
        self.assertTrue(torch.allclose(ep(*inp), transform(*inp)))

        unlifted = ep.module()
        self.assertTrue(torch.allclose(ep(*inp), unlifted(*inp)))

    def test_preserve_shape_dynamism_for_unused_inputs(self):
        @dataclass
        class Input:
            f: torch.Tensor
            p: torch.Tensor

        torch._export.utils.register_dataclass_as_pytree_node(Input)

        class Module(torch.nn.Module):
            def forward(self, x: Input):
                return x.f + 1

        mod = Module()
        example_inputs = (Input(f=torch.ones(10, 4), p=torch.zeros(10, 4)),)
        ep_static = torch.export.export(mod, example_inputs)
        for node in ep_static.graph.nodes:
            if node.op == "placeholder":
                for s in node.meta["val"].shape:
                    self.assertIsInstance(s, int)

        dim0_x_f, dim0_x_p = torch.export.dims("dim0_x_f", "dim0_x_p")
        dynamic_shapes = {"x": [{0: dim0_x_f}, {0: dim0_x_p}]}
        ep_dynamic = torch.export.export(
            mod, example_inputs, dynamic_shapes=dynamic_shapes
        )
        for node in ep_dynamic.graph.nodes:
            if node.op == "placeholder":
                for i, s in enumerate(node.meta["val"].shape):
                    if i == 0:
                        self.assertIsInstance(s, torch.SymInt)
                    else:
                        self.assertIsInstance(s, int)

    def test_multiple_definitions_same_name_dim(self):
        class Foo(torch.nn.Module):
            def forward(self, x, y):
                return torch.matmul(x, y)

        A = torch.export.Dim("C", min=3)
        B = torch.export.Dim("C", max=12)
        with self.assertRaisesRegex(
            torch._dynamo.exc.UserError,
            "Found different definitions Dim\\(.*min=3\\) and Dim\\(.*max=12\\) "
            "for the same symbolic dimension",
        ):
            torch.export.export(
                Foo(),
                (torch.randn(10, 10), torch.randn(10, 10)),
                dynamic_shapes={"x": (A, B), "y": (B, A)},
            )

    def test_export_with_wrong_inputs(self):
        class MyModule(torch.nn.Module):
            def forward(self, x):
                return x + x

        exported_program = export(MyModule(), (torch.rand(2, 3),), {})
        with self.assertRaisesRegex(
            TypeError, "Trying to flatten user inputs with exported input tree spec"
        ):
            exported_program(torch.rand(2, 3), torch.rand(2, 3))

    def test_export_decomps_simple(self):
        class M(torch.nn.Module):
            def __init__(self):
                super().__init__()
                self.lin = torch.nn.Linear(10, 1)

            def forward(self, x):
                return self.lin(x)

        inp = (torch.randn(5, 10),)
        m = M()
        ep = export(m, inp)
        state_dict = ep.state_dict

        FileCheck().check_count("torch.ops.aten.t.default", 1, exactly=True).run(
            ep.graph_module.code
        )
        self.assertTrue(torch.allclose(ep(*inp), m(*inp)))

        core_aten_ep = ep.run_decompositions()
        FileCheck().check_count("torch.ops.aten.permute.default", 1, exactly=True).run(
            core_aten_ep.graph_module.code
        )
        FileCheck().check_count("torch.ops.aten.t.default", 0, exactly=True).run(
            core_aten_ep.graph_module.code
        )
        self.assertTrue(torch.allclose(core_aten_ep(*inp), m(*inp)))
        self.assertEqual(id(state_dict), id(ep.state_dict))

    @testing.expectedFailureRetraceability
    def test_export_decomps_dynamic(self):
        class M(torch.nn.Module):
            def __init__(self):
                super().__init__()
                self.lin = torch.nn.Linear(10, 1)

            def forward(self, x):
                return self.lin(x)

        inp = (torch.randn(5, 10),)
        m = M()
        ep = export(m, inp, dynamic_shapes={"x": {0: Dim("batch")}})

        core_aten_ep = ep.run_decompositions()

        input_node = [
            node for node in core_aten_ep.graph.nodes if node.op == "placeholder"
        ][-1]
        self.assertTrue(isinstance(input_node.meta["val"].shape[0], torch.SymInt))

        FileCheck().check_count("torch.ops.aten.permute.default", 1, exactly=True).run(
            core_aten_ep.graph_module.code
        )
        FileCheck().check_count("torch.ops.aten.t.default", 0, exactly=True).run(
            core_aten_ep.graph_module.code
        )
        self.assertTrue(torch.allclose(core_aten_ep(*inp), m(*inp)))

    def test_nonzero_2(self):
        def f(x):
            return torch.nonzero(x)

        ep = export(WrapperModule(f), (torch.ones(2),))
        inp = torch.randn(2)
        self.assertTrue(torch.allclose(ep(inp), torch.nonzero(inp)))

    @testing.expectedFailureSerDer
    @testing.expectedFailureNonStrict
    def test_redundant_asserts(self):
        class Foo(torch.nn.Module):
            def forward(self, x):
                y = x.item()
                torch._constrain_as_size(y)
                return torch.zeros(y)

        f = Foo()

        ep = export(f, (torch.tensor([3]),))
        self.assertExpectedInline(
            str(ep.graph_module.code).strip(),
            """\
def forward(self, l_x_):
    _local_scalar_dense = torch.ops.aten._local_scalar_dense.default(l_x_);  l_x_ = None
    ge = _local_scalar_dense >= 0
    scalar_tensor = torch.ops.aten.scalar_tensor.default(ge);  ge = None
    _assert_async = torch.ops.aten._assert_async.msg(scalar_tensor, '_local_scalar_dense is outside of inline constraint [0, inf].');  scalar_tensor = None
    sym_constrain_range_for_size = torch.ops.aten.sym_constrain_range_for_size.default(_local_scalar_dense)
    zeros = torch.ops.aten.zeros.default([_local_scalar_dense], device = device(type='cpu'), pin_memory = False);  _local_scalar_dense = None
    return (zeros,)""",
        )

    def test_non_arg_name_dynamic_shapes_api(self):
        class Foo(torch.nn.Module):
            def forward(self, a, b):
                return a.sum() + b.sum()

        foo = Foo()
        dim = torch.export.Dim("dim")
        ep = torch.export.export(
            foo,
            (torch.randn(4, 4), torch.randn(4, 4)),
            dynamic_shapes=(None, {0: dim}),
        )

        test_inp = (torch.randn(4, 4), torch.randn(7, 4))
        self.assertEqual(ep(*test_inp), foo(*test_inp))

        ep_v2 = torch.export.export(
            foo,
            (torch.randn(4, 4), torch.randn(4, 4)),
            dynamic_shapes=(None, None),
        )
        with self.assertRaisesRegex(
            RuntimeError, "shape\[0\] to be equal to 4, but got 7"
        ):
            ep_v2(*test_inp)

    def test_constant_output(self):
        class ModuleConstant(torch.nn.Module):
            def __init__(self):
                super().__init__()
                self.b = torch.randn(3, 2)

            def forward(self):
                return self.b

        class ModuleNestedConstant(torch.nn.Module):
            def __init__(self):
                super().__init__()
                self.bff = torch.randn(3, 2)

            def forward(self, x, y):
                return {"prediction": (x + y, self.bff)}

        mod = ModuleConstant()
        ep = torch.export.export(mod, ())
        self.assertEqual(ep(), mod())

        args = (torch.randn(3, 2), torch.randn(3, 2))
        mod = ModuleNestedConstant()
        ep = torch.export.export(mod, args)
        self.assertEqual(ep(*args), mod(*args))

    def test_non_arg_name_dynamic_shapes_api_with_kwarg(self):
        class Foo(torch.nn.Module):
            def forward(self, a, b, kw1, kw2):
                return a.sum() + b.sum() + kw1.sum() - kw2.sum()

        foo = Foo()
        dim = torch.export.Dim("dim")
        dim_for_kw1 = torch.export.Dim("dim_for_kw1")
        ep = torch.export.export(
            foo,
            (torch.randn(4, 4), torch.randn(4, 4)),
            {"kw2": torch.ones(4, 4), "kw1": torch.zeros(4, 4)},
            # We are specifying dynamism on the first kwarg even though user passed in
            # different order
            dynamic_shapes=(None, {0: dim}, {0: dim_for_kw1}, None),
        )

        test_inp = (torch.randn(4, 4), torch.randn(7, 4))
        test_kwargs = {"kw2": torch.ones(4, 4), "kw1": torch.zeros(9, 4)}
        # This should work even if the kwarg order are flipped.
        self.assertEqual(ep(*test_inp, **test_kwargs), foo(*test_inp, **test_kwargs))

    def test_non_arg_name_dynamic_shapes_api_with_container_type(self):
        class Foo(torch.nn.Module):
            def forward(self, a, b):
                return a[0].sum() + a[1].sum() + b.sum()

        inp_a = (torch.randn(4, 4), torch.randn(4, 4))
        inp_b = torch.randn(4, 4)
        inp = (inp_a, inp_b)

        count = 0

        def dynamify_inp(x):
            # Mark the second input a[1] dynamic
            nonlocal count
            if count == 1:
                dim = torch.export.Dim("dim", min=3)
                count += 1
                return {0: dim}
            count += 1
            return None

        dynamic_shapes = tree_map(dynamify_inp, inp)

        foo = Foo()
        ep = torch.export.export(foo, inp, dynamic_shapes=dynamic_shapes)

        test_inp = ((torch.randn(4, 4), torch.randn(2, 4)), torch.randn(4, 4))
        with self.assertRaisesRegex(RuntimeError, "shape\[0\] to be >= 3, but got 2"):
            ep(*test_inp)

    def test_lazy_module_kwargs(self):
        class LazyModule(torch.nn.modules.lazy.LazyModuleMixin, torch.nn.Module):
            def initialize_parameters(self, *args, **kwargs):
                pass

            def forward(self, x, y):
                return x + y

        m = LazyModule()
        ep = torch.export.export(
            m, (), {"x": torch.randn(3, 3), "y": torch.randn(3, 3)}
        )
        inputs = {"x": torch.randn(3, 3), "y": torch.randn(3, 3)}
        self.assertEqual(ep(**inputs), m(**inputs))

    def test_retrace_pre_autograd(self):
        class Foo(torch.nn.Module):
            def __init__(self):
                super().__init__()
                self.register_buffer("buffer", torch.ones(4, 4))

            def forward(self, x):
                self.buffer.add_(4)
                return x.sum() + self.buffer.sum()

        inp = torch.randn(4, 4)
        gm = _export(
            Foo(), (inp,), constraints=[dynamic_dim(inp, 0) >= 3], pre_dispatch=True
        ).module()

        with self.assertRaisesRegex(RuntimeError, "Expected input l_x_.shape\[0\]"):
            gm(torch.randn(2, 2))

        with self.assertRaisesRegex(RuntimeError, "Expected input l_x_.shape\[0\]"):
            torch.export.export(gm, (torch.randn(2, 2),))

        ep = torch.export.export(
            gm,
            (torch.randn(5, 4),),
            dynamic_shapes=({0: torch.export.Dim("dim", min=3)},),
        )

        test_inp = torch.ones(8, 4)
        self.assertTrue(torch.allclose(ep(test_inp), Foo().forward(test_inp)))

    @testing.expectedFailureNonStrict
    def test_issue_113041(self):
        class TestModule(torch.nn.Module):
            def __init__(self):
                super().__init__()
                self.a = torch.tensor(1.0)

            def forward(self, x: torch.Tensor) -> torch.Tensor:
                return x + self.a

        def forward_hook(module: torch.nn.Module, inputs, output) -> torch.Tensor:
            return 2 * output

        seq = torch.nn.Sequential(TestModule()).eval()
        seq.b = torch.tensor(2)
        handle = seq.register_forward_hook(forward_hook)

        class M(torch.nn.Module):
            def __init__(self):
                super().__init__()
                self.seq = seq

            def forward(self, x):
                return self.seq(x) + self.seq.b

        inp = (torch.randn(2, 8),)
        ep = export(M(), inp)  # This errors because dynamo adds an extra input

    def test_export_with_fake_tensor_inputs(self):
        fake_mode = torch._subclasses.fake_tensor.FakeTensorMode()

        class Model(torch.nn.Module):
            def __init__(self) -> None:
                super().__init__()
                self.linear = torch.nn.Linear(2, 2)

            def forward(self, x):
                out = self.linear(x)
                return out

        # Put the inputs on a device
        with fake_mode, torch.device("meta"):
            x = torch.rand(5, 2, 2)
            model = Model()

            exported_program = torch.export.export(model, (x,))
            export_res = exported_program(x)
            exp_res = model(x)
            all_meta_val = [
                node.meta["val"]
                for node in exported_program.graph_module.graph.nodes
                if "val" in node.meta
            ]
            self.assertTrue(export_res.size() == exp_res.size())
            self.assertTrue(all(val.device == x.device for val in all_meta_val))
            self.assertTrue(
                all(val.fake_mode is all_meta_val[0].fake_mode for val in all_meta_val)
            )
            decomposed_ep = exported_program.run_decompositions()
            export_res = decomposed_ep(x)
            self.assertTrue(export_res.size() == exp_res.size())

    def test_export_with_fake_tensor_inputs_on_cuda_devices(self):
        fake_mode = torch._subclasses.fake_tensor.FakeTensorMode()

        class Model(torch.nn.Module):
            def __init__(self) -> None:
                super().__init__()
                self.linear = torch.nn.Linear(2, 2)

            def forward(self, x):
                out = self.linear(x)
                return out

        # Put the inputs on a device
        with fake_mode, torch.device("meta"):
            x = torch.rand(5, 2, 2)
            model = Model()

        # Manualy set the fake_device of fake tensors.
        x.fake_device = torch.device("cuda:0")
        for n, p in model.named_parameters():
            p.fake_device = torch.device("cuda:0")

        # Need to set all the requires_grad of tensors to False, because fake_tensor with CUDA device
        # doesn't quite work well with aot_autograd right now due to some logic fails
        # the check in call getDeviceGuardImpl in InputMetadata.
        x.requires_grad = False
        for n, p in model.named_parameters():
            p.requires_grad = False

        def check_device_and_fake_mode():
            exported_program = torch.export.export(model, (x,))
            export_res = exported_program(x)
            exp_res = model(x)
            all_meta_val = [
                node.meta["val"]
                for node in exported_program.graph_module.graph.nodes
                if "val" in node.meta
            ]
            self.assertTrue(export_res.size() == exp_res.size())
            self.assertTrue(all(val.device == x.device for val in all_meta_val))
            self.assertTrue(
                all(val.fake_mode is all_meta_val[0].fake_mode for val in all_meta_val)
            )

        check_device_and_fake_mode()

    def test_run_decomposition_supports_user_input_mutation(self):
        class SingleOp(torch.nn.Module):
            def __init__(self):
                super().__init__()
                self.op = torch.ops.aten.native_batch_norm

            def forward(
                self,
                input,
                weight,
                bias,
                running_mean,
                running_var,
                training,
                momentum,
                eps,
                **kwargs
            ):
                return self.op(
                    input,
                    weight,
                    bias,
                    running_mean,
                    running_var,
                    training,
                    momentum,
                    eps,
                    **kwargs
                )

        input = torch.randn(5, 5, 5)
        weight = torch.randn(5)
        bias = torch.randn(5)
        running_mean = torch.randn(5)
        running_var = torch.randn(5)
        training = True
        momentum = 0.5
        eps = 0.6

        model = SingleOp()
        output = model(
            input, weight, bias, running_mean, running_var, training, momentum, eps
        )

        ep = torch.export.export(
            model,
            args=(
                input,
                weight,
                bias,
                running_mean,
                running_var,
                training,
                momentum,
                eps,
            ),
        )
        ep.run_decompositions(decomp_table=torch._decomp.decomposition_table)
        self.assertEqual(
            ep(input, weight, bias, running_mean, running_var, training, momentum, eps),
            output,
        )

    def test_export_graph_with_no_inputs(self):
        # We saw this pattern when users want to export
        # a graph that initlizes the states of a model.
        def f():
            return torch.randn(3, 4), torch.randn(3, 4)

        ep = torch.export.export(WrapperModule(f), ())
        a, b = ep()
        self.assertEqual(a.size(), torch.Size([3, 4]))
        self.assertEqual(b.size(), torch.Size([3, 4]))

    def test_pad_sequence(self):
        class Module(torch.nn.Module):
            def forward(self, x):
                return torch._C._nn.pad_sequence([x])

        m0 = Module()
        inputs = (torch.randn(3, 2),)
        ep = torch.export.export(
            m0, inputs, dynamic_shapes={"x": {0: Dim("batch_size")}}
        )
        self.assertEqual(ep(*inputs), m0(*inputs))

        class ModuleBatchFirst(torch.nn.Module):
            def forward(self, x):
                return torch._C._nn.pad_sequence([x], batch_first=True)

        m1 = ModuleBatchFirst()
        inputs = (torch.randn(3, 2),)
        ep = torch.export.export(
            m1, inputs, dynamic_shapes={"x": {0: Dim("batch_size")}}
        )
        self.assertEqual(ep(*inputs), m1(*inputs))

        class ModuleMulti(torch.nn.Module):
            def forward(self, x, y, z):
                return torch._C._nn.pad_sequence([x, y, z])

        m2 = ModuleMulti()
        inputs = (torch.randn(5, 2), torch.randn(4, 2), torch.randn(3, 2))
        ep = torch.export.export(
            m2,
            inputs,
            dynamic_shapes={
                "x": {0: Dim("batch_size")},
                "y": {0: Dim("y")},
                "z": {0: Dim("z")},
            },
        )
        self.assertEqual(ep(*inputs), m2(*inputs))

        class ModuleMultiBatchFirst(torch.nn.Module):
            def forward(self, x, y, z):
                return torch._C._nn.pad_sequence([x, y, z], batch_first=True)

        m3 = ModuleMulti()
        inputs = (torch.randn(5, 2), torch.randn(4, 2), torch.randn(3, 2))
        ep = torch.export.export(
            m2,
            inputs,
            dynamic_shapes={
                "x": {0: Dim("batch_size")},
                "y": {0: Dim("y")},
                "z": {0: Dim("z")},
            },
        )
        self.assertEqual(ep(*inputs), m3(*inputs))

    def test_export_then_compile_tensor_ctor(self):
        class M(torch.nn.Module):
            def forward(self, scores, mask):
                scores = scores.masked_fill(
                    mask, torch.tensor(torch.finfo(scores.dtype).min)
                )  # (bs, n_heads, q_length, k_length)
                return scores

        tensor_cpu = torch.randn(2, 4)
        mask_cpu = torch.BoolTensor(
            [[False, True, False, False], [False, False, False, False]]
        )

        m = M().eval()
        # res_ref = m(tensor_cpu, mask_cpu)
        # print("res_ref is: {}".format(res_ref), flush=True)

        exported_model = _export(m, (tensor_cpu, mask_cpu), pre_dispatch=True).module()
        optimized_model = torch.compile(exported_model)
        optimized_model(tensor_cpu, mask_cpu)

    def test_export_mkldnn_disabled(self):
        class M(torch.nn.Module):
            def __init__(self):
                super().__init__()
                self.lstm = torch.nn.LSTM(input_size=4, hidden_size=5, num_layers=1)

            def forward(self, inputs: torch.Tensor) -> torch.Tensor:
                return self.lstm(inputs)

        inp = (torch.ones(3, 4),)
        torch._C._set_mkldnn_enabled(False)
        ep = torch.export.export(M(), inp)
        FileCheck().check_count(
            "torch.ops.aten.mkldnn_rnn_layer.default", 0, exactly=True
        ).run(ep.graph_module.code)

        torch._C._set_mkldnn_enabled(True)
        ep = torch.export.export(M(), inp)
        FileCheck().check_count(
            "torch.ops.aten.mkldnn_rnn_layer.default", 1, exactly=True
        ).run(ep.graph_module.code)

    def test_export_input_mutation_static_shape(self):
        class MutationModel(torch.nn.Module):
            def forward(self, x, y):
                x.view(3, 2, -1).add_(y)
                return x

        inputs = (torch.randn(12), 2.0)
        model = MutationModel()
        ep = torch.export.export(model, inputs)
        inputs_export = copy.deepcopy(inputs)
        inputs_model = copy.deepcopy(inputs)
        self.assertEqual(ep(*inputs_export), model(*inputs_model))
        self.assertEqual(inputs[0] + 2.0, inputs_model[0])
        self.assertEqual(inputs[0] + 2.0, inputs_export[0])

    def test_export_input_mutation_dynamic_shape(self):
        class MutationModel(torch.nn.Module):
            def forward(self, x, y):
                x[0].mul_(y)
                return x

        inputs = ((torch.randn(12), torch.randn(3, 2)), 2.0)
        model = MutationModel()
        ep = torch.export.export(
            model,
            inputs,
            dynamic_shapes={"x": ({0: torch.export.Dim("dim")}, None), "y": None},
        )
        nodes = list(ep.graph.nodes)
        self.assertEqual(nodes[0].op, "placeholder")
        self.assertIsInstance(nodes[0].meta["val"], torch.Tensor)
        self.assertIsInstance(nodes[0].meta["val"].shape[0], torch.SymInt)

        inputs_export = copy.deepcopy(inputs)
        inputs_model = copy.deepcopy(inputs)
        self.assertEqual(ep(*inputs_export), model(*inputs_model))
        self.assertEqual(inputs[0][0] * 2.0, inputs_model[0][0])
        self.assertEqual(inputs[0][0] * 2.0, inputs_export[0][0])

    def test__scaled_dot_product_flash_attention(self):
        class Module(torch.nn.Module):
            def forward(self, q, k, v):
                res = torch.nn.functional.scaled_dot_product_attention(q, k, v)
                return res[0]

        m = Module()
        inputs = (
            torch.randn(5, 4, 3, 2),
            torch.randn(5, 4, 3, 2),
            torch.randn(5, 4, 3, 2),
        )
        ep = export(m, inputs)
        self.assertEqual(ep(*inputs), m(*inputs))

    @testing.expectedFailureSerDer  # symfloat nyi
    @testing.expectedFailureRetraceability
    def test_sym_sqrt(self):
        import math

        class M(torch.nn.Module):
            def forward(self, x):
                return x / torch.sym_sqrt(x.shape[0])

        ep = export(M(), (torch.ones(16, 4),), dynamic_shapes={"x": {0: Dim("dim")}})
        _ExportPassBaseDeprecatedDoNotUse()(ep.graph_module)
<<<<<<< HEAD
        FileCheck().check_count(
            "torch.sym_sqrt", 1, exactly=True
        ).run(ep.graph_module.code)
=======
        FileCheck().check_count("torch._sym_sqrt", 1, exactly=True).run(
            ep.graph_module.code
        )
>>>>>>> 9768f73c

    def test_check_specialized_int(self):
        class SingleOp(torch.nn.Module):
            def __init__(self):
                super().__init__()
                self.op = torch.ops.aten.scatter_add

            def forward(self, t, dim, index, src, **kwargs):
                return self.op(t, dim, index, src, **kwargs)

        t = torch.randn(10, 5)
        dim = -1
        index = torch.tensor(
            [
                [2, 4, 3, 1, 0],
                [0, 2, 1, 4, 3],
                [3, 1, 4, 2, 0],
                [4, 0, 3, 1, 2],
                [3, 0, 4, 1, 2],
            ]
        )
        src = torch.randn(5, 5)

        model = SingleOp()
        output = model(t, dim, index, src)

        ep = torch.export.export(model, args=(t, dim, index, src))
        ep.run_decompositions(decomp_table=torch._decomp.decomposition_table)
        self.assertEqual(ep(t, dim, index, src), output)

    @testing.expectedFailureRetraceability
    def test_fqn(self):
        class NestedChild(torch.nn.Module):
            def forward(self, x):
                return x / x

        class Child1(torch.nn.Module):
            def __init__(self):
                super().__init__()
                self.nested = NestedChild()
                self.register_parameter(
                    "child1param", torch.nn.Parameter(torch.ones(2, 3))
                )

            def forward(self, x):
                x = self.nested(x)
                return x + self.child1param

        class Child2(torch.nn.Module):
            def __init__(self):
                super().__init__()
                self.register_buffer("child2buffer", torch.ones(2, 3))

            def forward(self, x):
                return x - self.child2buffer

        class MyModule(torch.nn.Module):
            def __init__(self):
                super().__init__()
                self.foo = Child1()
                self.bar = Child2()
                self.register_parameter(
                    "rootparam", torch.nn.Parameter(torch.ones(2, 3))
                )

            def forward(self, x):
                x = x * self.rootparam
                x = self.foo(x)
                x = self.bar(x)
                return x

        orig_eager = MyModule()
        test_inp = torch.randn(2, 3)

        torch_gm = _export_to_torch_ir(orig_eager, (torch.rand(2, 3),), {})
        for k, v in orig_eager.state_dict().items():
            normalized_k = k.replace(".", "_")
            self.assertIn(normalized_k, torch_gm.state_dict())
            self.assertEqual(v, torch_gm.state_dict()[normalized_k])
        self.assertTrue(torch.allclose(torch_gm(test_inp), orig_eager(test_inp)))

        pre_autograd_gm = capture_pre_autograd_graph(
            orig_eager, (torch.rand(2, 3),), {}
        )
        for k, v in orig_eager.state_dict().items():
            normalized_k = k.replace(".", "_")
            self.assertIn(normalized_k, pre_autograd_gm.state_dict())
            self.assertEqual(v, pre_autograd_gm.state_dict()[normalized_k])
        self.assertTrue(torch.allclose(pre_autograd_gm(test_inp), orig_eager(test_inp)))

        ep = export(orig_eager, (torch.rand(2, 3),), {})
        for k, v in orig_eager.state_dict().items():
            # We do not need to normalize the key here because exported
            # program's state dict is able to contain the module information.
            self.assertIn(k, ep.state_dict)
            self.assertEqual(v, ep.state_dict[k])
        self.assertTrue(torch.allclose(ep(test_inp), orig_eager(test_inp)))

    def test_nn_module_stack(self):
        class Leaf(torch.nn.Module):
            def __init__(self):
                super().__init__()
                self.linear = torch.nn.Linear(4, 4)

            def forward(self, x):
                return self.linear(x)

        class Bar(torch.nn.Module):
            def __init__(self):
                super().__init__()
                self.leaf = Leaf()
                self.register_buffer("buffer", torch.randn(4, 4))

            def forward(self, x):
                return self.buffer.sum() + self.leaf(x).sum()

        class Foo(torch.nn.Module):
            def __init__(self):
                super().__init__()
                self.bar = Bar()

            def forward(self, x):
                y = self.bar.buffer + x
                return (self.bar(x) + y.sum(),)

        inp = (torch.randn(4, 4),)
        mod = Foo()
        ep_strict = torch.export.export(mod, inp)
        ep_non_strict = torch.export.export(mod, inp, strict=False)

        gm_unflat_non_strict = unflatten(ep_non_strict)
        self.assertTrue(hasattr(gm_unflat_non_strict, "bar"))
        self.assertTrue(hasattr(gm_unflat_non_strict.bar, "buffer"))
        self.assertTrue(hasattr(gm_unflat_non_strict.bar, "leaf"))

        gm_unflat_strict = unflatten(ep_strict)

        self.assertEqual(gm_unflat_non_strict(*inp), gm_unflat_strict(*inp))
        self.assertExpectedInline(
            str(gm_unflat_non_strict.bar.leaf.linear.graph).strip(),
            """\
graph():
    %arg3_1 : [num_users=1] = placeholder[target=arg3_1]
    %weight : [num_users=1] = get_attr[target=weight]
    %bias : [num_users=1] = get_attr[target=bias]
    %t : [num_users=1] = call_function[target=torch.ops.aten.t.default](args = (%weight,), kwargs = {})
    %addmm : [num_users=1] = call_function[target=torch.ops.aten.addmm.default](args = (%bias, %arg3_1, %t), kwargs = {})
    return addmm""",
        )

        gm_flat_non_strict = ep_non_strict.module()
        gm_flat_strict = ep_strict.module()

        self.assertEqual(gm_flat_non_strict(*inp), gm_flat_strict(*inp))

    def test_nn_module_stack_shared_submodule(self):
        class Leaf(torch.nn.Module):
            def __init__(self):
                super().__init__()
                self.linear = torch.nn.Linear(4, 4)

            def forward(self, x):
                return self.linear(x)

        class Bar(torch.nn.Module):
            def __init__(self):
                super().__init__()
                self.leaf = Leaf()
                self.register_buffer("buffer", torch.randn(4, 4))

            def forward(self, x):
                return self.buffer.sum() + self.leaf(x).sum()

        class BarDifferent(torch.nn.Module):
            def __init__(self):
                super().__init__()
                self.leaf = Leaf()

            def forward(self, x):
                a = self.leaf(x).sum()
                b = self.leaf(x).sum()
                return a + b

        class Foo(torch.nn.Module):
            def __init__(self):
                super().__init__()
                self.bar = Bar()
                self.bar_different = BarDifferent()

            def forward(self, x):
                y = self.bar.buffer + x
                return (
                    self.bar(x) + self.bar_different(x + 2),
                    y.sum(),
                )

        inp = (torch.randn(4, 4),)
        mod = Foo()
        ep_strict = torch.export.export(mod, inp)
        ep_non_strict = torch.export.export(mod, inp, strict=False)

        gm_unflat_non_strict = unflatten(ep_non_strict)
        self.assertTrue(hasattr(gm_unflat_non_strict, "bar"))
        self.assertTrue(hasattr(gm_unflat_non_strict.bar, "buffer"))
        self.assertTrue(hasattr(gm_unflat_non_strict.bar, "leaf"))
        self.assertTrue(hasattr(gm_unflat_non_strict.bar_different, "leaf"))

        gm_unflat_strict = unflatten(ep_strict)

        self.assertEqual(gm_unflat_non_strict(*inp), gm_unflat_strict(*inp))
        self.assertExpectedInline(
            str(gm_unflat_non_strict.bar.leaf.linear.graph).strip(),
            """\
graph():
    %arg5_1 : [num_users=1] = placeholder[target=arg5_1]
    %weight : [num_users=1] = get_attr[target=weight]
    %bias : [num_users=1] = get_attr[target=bias]
    %t : [num_users=1] = call_function[target=torch.ops.aten.t.default](args = (%weight,), kwargs = {})
    %addmm : [num_users=1] = call_function[target=torch.ops.aten.addmm.default](args = (%bias, %arg5_1, %t), kwargs = {})
    return addmm""",
        )
        self.assertExpectedInline(
            str(gm_unflat_non_strict.bar_different.leaf.linear.graph).strip(),
            """\
graph():
    %add_2 : [num_users=1] = placeholder[target=add_2]
    %weight : [num_users=1] = get_attr[target=weight]
    %bias : [num_users=1] = get_attr[target=bias]
    %t_1 : [num_users=1] = call_function[target=torch.ops.aten.t.default](args = (%weight,), kwargs = {})
    %addmm_1 : [num_users=1] = call_function[target=torch.ops.aten.addmm.default](args = (%bias, %add_2, %t_1), kwargs = {})
    return addmm_1""",
        )

        gm_flat_non_strict = ep_non_strict.module()
        gm_flat_strict = ep_strict.module()

        self.assertEqual(gm_flat_non_strict(*inp), gm_flat_strict(*inp))

    def test_cond_with_module_stack_export_with(self):
        class Bar(torch.nn.Module):
            def __init__(self):
                super().__init__()
                self.linear = torch.nn.Linear(4, 4)

            def forward(self, x):
                def true_fn(x):
                    return self.linear(x).cos()

                def false_fn(x):
                    return self.linear(x).sin()

                return torch.cond(x.shape[0] > 4, true_fn, false_fn, [x])

        class CondExport(torch.nn.Module):
            def __init__(self):
                super().__init__()
                self.bar = Bar()

            def forward(self, x):
                return x.cos() + self.bar(x)

        inp = (torch.randn(4, 4),)
        ep = torch.export.export(CondExport(), inp, strict=False)
        self.assertExpectedInline(
            ep.graph_module.code.strip(),
            """\
def forward(self, arg0_1, arg1_1, arg2_1):
    cos = torch.ops.aten.cos.default(arg2_1)
    true_graph_0 = self.true_graph_0
    false_graph_0 = self.false_graph_0
    conditional = torch.ops.higher_order.cond(False, true_graph_0, false_graph_0, [arg1_1, arg0_1, arg2_1]);  true_graph_0 = false_graph_0 = arg1_1 = arg0_1 = arg2_1 = None
    getitem = conditional[0];  conditional = None
    add = torch.ops.aten.add.Tensor(cos, getitem);  cos = getitem = None
    return (add,)""",
        )

        cond_top_level_nn_module_stack = [
            node.meta["nn_module_stack"]
            for node in ep.graph.nodes
            if node.name == "true_graph_0"
        ][0]

        self.assertTrue(
            "test_cond_with_module_stack_export_with.<locals>.Bar"
            in str(cond_top_level_nn_module_stack)
        )

    # TODO: See https://github.com/pytorch/pytorch/issues/115790
    @unittest.expectedFailure
    def test_cond_with_module_stack_export_with_unflatten(self):
        class Bar(torch.nn.Module):
            def __init__(self):
                super().__init__()
                self.linear = torch.nn.Linear(4, 4)

            def forward(self, x):
                def true_fn(x):
                    return self.linear(x).cos()

                def false_fn(x):
                    return self.linear(x).sin()

                return torch.cond(x.shape[0] > 4, true_fn, false_fn, [x])

        class CondExport(torch.nn.Module):
            def __init__(self):
                super().__init__()
                self.bar = Bar()

            def forward(self, x):
                return x.cos() + self.bar(x)

        inp = (torch.randn(4, 4),)
        ep = torch.export.export(CondExport(), inp, strict=False)

        cond_top_level_nn_module_stack = [
            node.meta["nn_module_stack"]
            for node in ep.graph.nodes
            if node.name == "true_graph_0"
        ][0]

        # we can't preserve nn_module_stack for the subgraphs for now.
        for node in ep.graph_module.true_graph_0.graph.nodes:
            self.assertEqual(
                node.meta["nn_module_stack"], cond_top_level_nn_module_stack
            )

        # this doesn't work today
        gm_unflat_strict = unflatten(ep)


@unittest.skipIf(not torchdynamo.is_dynamo_supported(), "dynamo doesn't support")
class TestExportCustomClass(TorchTestCase):
    def setUp(self):
        if IS_FBCODE:
            lib_file_path = "//caffe2/test/cpp/jit:test_custom_class_registrations"
        elif IS_SANDCASTLE or IS_MACOS:
            raise unittest.SkipTest("non-portable load_library call used in test")
        elif IS_WINDOWS:
            lib_file_path = find_library_location('torchbind_test.dll')
        else:
            lib_file_path = find_library_location('libtorchbind_test.so')
        torch.ops.load_library(str(lib_file_path))

    def test_lift_custom_obj(self):
        # TODO: fix this test once custom class tracing is implemented

        custom_obj = torch.classes._TorchScriptTesting._PickleTester([3, 4])

        class Foo(torch.nn.Module):
            def forward(self, x):
                return x + x

        f = Foo()

        inputs = (torch.zeros(4, 4),)
        ep = export(f, inputs)

        # Replace one of the values with an instance of our custom class
        for node in ep.graph.nodes:
            if node.op == "call_function" and node.target == torch.ops.aten.add.Tensor:
                with ep.graph.inserting_before(node):
                    setattr(ep.graph_module, "custom_obj", custom_obj)
                    getattr_node = ep.graph.get_attr("custom_obj")
                    # Copy over an nn_module_stack as they are required.
                    getattr_node.meta["nn_module_stack"] = node.meta["nn_module_stack"]
                    custom_node = ep.graph.call_function(
                        torch.ops._TorchScriptTesting.take_an_instance.default,
                        (getattr_node,),
                    )
                    custom_node.meta["val"] = torch.ones(4, 4)
                    # Copy over an nn_module_stack as they are required.
                    custom_node.meta["nn_module_stack"] = node.meta["nn_module_stack"]
                    arg0, _ = node.args
                    node.args = (arg0, custom_node)

        from torch._export.passes.lift_constants_pass import lift_constants_pass
        from torch._export.serde.serialize import serialize, deserialize
        constants = lift_constants_pass(ep.graph_module, ep.graph_signature)
        for k, v in constants.items():
            assert k not in ep.constants
            ep._constants[k] = v
        serialized_vals = serialize(ep)
        deserialized_ep = deserialize(serialized_vals)

        for node in deserialized_ep.graph.nodes:
            if (
                node.op == "call_function" and
                node.target == torch.ops._TorchScriptTesting.take_an_instance.default
            ):
                arg = node.args[0]
                self.assertTrue(arg.op == "placeholder")


if __name__ == '__main__':
    run_tests()<|MERGE_RESOLUTION|>--- conflicted
+++ resolved
@@ -31,10 +31,6 @@
 )
 from torch.fx.experimental.proxy_tensor import make_fx
 from torch.testing import FileCheck
-<<<<<<< HEAD
-from torch.testing._internal.common_utils import run_tests
-from torch._dynamo.test_case import TestCase
-=======
 from torch.testing._internal.common_cuda import PLATFORM_SUPPORTS_FLASH_ATTENTION
 from torch.testing._internal.common_device_type import onlyCPU, onlyCUDA
 from torch.testing._internal.common_utils import (
@@ -46,7 +42,6 @@
     IS_WINDOWS,
     find_library_location,
 )
->>>>>>> 9768f73c
 from torch.utils._pytree import (
     LeafSpec,
     tree_flatten,
@@ -1742,18 +1737,6 @@
         ):
             _ = Constraint()
 
-    def test_predispatch_export_with_autograd_op(self):
-        class Foo(torch.nn.Module):
-            def __init__(self):
-                super().__init__()
-
-            def forward(self, x):
-                with torch.enable_grad():
-                    return x + x
-
-        with torch.no_grad():
-            ep = _export(Foo(), (torch.ones(10),), pre_dispatch=True)
-
     def test_train_eval_on_exported_preautograd_module(self):
         class Foo(torch.nn.Module):
             def __init__(self):
@@ -2501,15 +2484,9 @@
 
         ep = export(M(), (torch.ones(16, 4),), dynamic_shapes={"x": {0: Dim("dim")}})
         _ExportPassBaseDeprecatedDoNotUse()(ep.graph_module)
-<<<<<<< HEAD
-        FileCheck().check_count(
-            "torch.sym_sqrt", 1, exactly=True
-        ).run(ep.graph_module.code)
-=======
         FileCheck().check_count("torch._sym_sqrt", 1, exactly=True).run(
             ep.graph_module.code
         )
->>>>>>> 9768f73c
 
     def test_check_specialized_int(self):
         class SingleOp(torch.nn.Module):
@@ -2839,6 +2816,74 @@
 
         # this doesn't work today
         gm_unflat_strict = unflatten(ep)
+
+@unittest.skipIf(not torchdynamo.is_dynamo_supported(), "dynamo isn't support")
+class TestOneOffModelExportResult(TestCase):
+    def test_scaled_dot_product_attention_cpu(self):
+        """
+        This test makes sure we are always getting the same decomposition result for SDPA.
+        As of now _scaled_dot_product_flash_attention_for_cpu is expected to show up in
+        export() result. Some downstream backend then further decompose it into core ATen
+        ops in torch/_decomp/decompositions.py (search for
+        _scaled_dot_product_flash_attention_for_cpu).
+
+        Export is decomposing based on the CompositeImplicitAutograd kernel implementation
+        of SDPA. If this test fails, it means the kernel is being modified. In this case
+        we strongly encourage you to change the decomposition rule under
+        torch/_decomp/decompositions.py along with the kernel changes, so all of the
+        downstream backends are not being affected.
+        """
+        class ScaledDotProductAttention(torch.nn.Module):
+            def __init__(self):
+                super().__init__()
+
+            def forward(self, q, k, v):
+                attn_output = F.scaled_dot_product_attention(
+                    q, k, v, None, dropout_p=0.0, is_causal=True
+                )
+                return attn_output
+        q = torch.randn(1, 1, 8, 8, device="cpu")
+        k = torch.randn(1, 1, 8, 8, device="cpu")
+        v = torch.randn(1, 1, 8, 8, device="cpu")
+
+        ep = torch.export.export(ScaledDotProductAttention(), (q, k, v))
+        self.assertExpectedInline(ep.graph_module.code.strip(), """\
+def forward(self, l_q_, l_k_, l_v_):
+    _scaled_dot_product_flash_attention_for_cpu = torch.ops.aten._scaled_dot_product_flash_attention_for_cpu.default(l_q_, l_k_, l_v_, 0.0, True);  l_q_ = l_k_ = l_v_ = None
+    getitem = _scaled_dot_product_flash_attention_for_cpu[0];  _scaled_dot_product_flash_attention_for_cpu = None
+    return (getitem,)""")
+
+    @unittest.skipIf(
+        not PLATFORM_SUPPORTS_FLASH_ATTENTION,
+        "Can't run fused SDPA on this platform",
+    )
+    def test_scaled_dot_product_attention_cuda(self):
+        """
+        This test makes sure we are always getting the same decomposition result for SDPA.
+        As of now _scaled_dot_product_flash_attention is expected to show up in
+        export() result (GPU tensors are given). Currently there's no downstream
+        backend relies on this export result so if this test fails, feel free to
+        change it to the latest export() result.
+        """
+        class ScaledDotProductAttention(torch.nn.Module):
+            def __init__(self):
+                super().__init__()
+
+            def forward(self, q, k, v):
+                attn_output = F.scaled_dot_product_attention(
+                    q, k, v, None, dropout_p=0.0, is_causal=True
+                )
+                return attn_output
+        q = torch.randn(1, 16, 16, 64, dtype = torch.bfloat16, device="cuda")
+        k = torch.randn(1, 16, 16, 64, dtype = torch.bfloat16, device="cuda")
+        v = torch.randn(1, 16, 16, 64, dtype = torch.bfloat16, device="cuda")
+
+        ep = torch.export.export(ScaledDotProductAttention(), (q, k, v))
+        self.assertExpectedInline(ep.graph_module.code.strip(), """\
+def forward(self, l_q_, l_k_, l_v_):
+    _scaled_dot_product_flash_attention = torch.ops.aten._scaled_dot_product_flash_attention.default(l_q_, l_k_, l_v_, 0.0, True, scale = 0.125);  l_q_ = l_k_ = l_v_ = None
+    getitem = _scaled_dot_product_flash_attention[0];  _scaled_dot_product_flash_attention = None
+    return (getitem,)""")
 
 
 @unittest.skipIf(not torchdynamo.is_dynamo_supported(), "dynamo doesn't support")
