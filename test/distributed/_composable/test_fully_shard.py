--- conflicted
+++ resolved
@@ -711,8 +711,6 @@
         for (n1, p1), (n2, p2) in zip(m1.named_parameters(), m2.named_parameters()):
             self.assertEqual(n1, n2)
             self.assertEqual(p1, p2)
-<<<<<<< HEAD
-=======
 
 
 class TestFSDPOptimStateDict(FSDPTest):
@@ -769,7 +767,6 @@
         orig_optim = torch.optim.Adam(orig_model.parameters(), lr=1e-2)
 
         self._test_optim_state_save_load(orig_model, orig_optim, composable_model, composable_optim)
->>>>>>> d1cc64b2
 
 
 if __name__ == "__main__":
