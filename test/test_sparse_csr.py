# Owner(s): ["module: sparse"]

import torch
import random
import itertools
import unittest
import functools
from torch.testing import make_tensor
from torch.testing._internal.common_cuda import SM53OrLater, SM80OrLater, TEST_CUSPARSE_GENERIC
from torch.testing._internal.common_utils import \
    (TEST_WITH_TORCHINDUCTOR, TEST_WITH_ROCM, TEST_SCIPY, TEST_NUMPY, TEST_MKL, IS_WINDOWS, TestCase, run_tests,
     load_tests, coalescedonoff, parametrize, subtest, skipIfTorchDynamo, skipIfRocm, IS_FBCODE, IS_REMOTE_GPU)
from torch.testing._internal.common_device_type import \
    (ops, instantiate_device_type_tests, dtypes, OpDTypes, dtypesIfCUDA, onlyCPU, onlyCUDA, skipCUDAIfNoSparseGeneric,
     precisionOverride, skipMeta, skipCUDAIf, skipCUDAIfRocm, skipCPUIfNoMklSparse, skipCUDAIfRocmVersionLessThan,
     largeTensorTest)
from torch.testing._internal.common_methods_invocations import \
    (op_db, sparse_csr_unary_ufuncs, ReductionOpInfo)
from torch.testing._internal.common_cuda import _get_torch_cuda_version, TEST_CUDA
from torch.testing._internal.common_dtype import (
    floating_types, all_types_and_complex_and, floating_and_complex_types, floating_types_and,
    all_types_and_complex, floating_and_complex_types_and)
from torch.testing._internal.opinfo.definitions.sparse import validate_sample_input_sparse
from test_sparse import CUSPARSE_SPMM_COMPLEX128_SUPPORTED
import operator

if TEST_SCIPY:
    import scipy.sparse as sp

if TEST_NUMPY:
    import numpy as np
# load_tests from torch.testing._internal.common_utils is used to automatically filter tests for
# sharding on sandcastle. This line silences flake warnings
load_tests = load_tests

no_mkl_sparse = IS_WINDOWS or not TEST_MKL

def _check_cusparse_triangular_solve_available():
    version = _get_torch_cuda_version()
    # cusparseSpSM was added in 11.3.1 but we don't have access to patch version
    min_supported_version = (11, 4)
    return version >= min_supported_version

def _check_cusparse_spgemm_available():
    # cusparseSpGEMM was added in 11.0
    return not TEST_WITH_ROCM

def _check_cusparse_sddmm_available():
    version = _get_torch_cuda_version()
    # cusparseSDDMM was added in 11.2.1 but we don't have access to patch version
    min_supported_version = (11, 3)
    return version >= min_supported_version

_sparse_csr_ops = list(filter(lambda op: op.supports_sparse_csr, op_db))
_sparse_compressed_ops = list(filter(lambda op: (op.supports_sparse_csr or op.supports_sparse_csc
                                                 or op.supports_sparse_bsr or op.supports_sparse_bsc), op_db))
binary_functions_with_dense_output = ['mm', 'mv', ]
binary_ops_with_dense_output = list(filter(lambda op: op.name in binary_functions_with_dense_output, op_db))

UNARY_EWISE_CSR_ALLOW_AUTOGRAD = [
    'abs',
    'conj_physical',
    'deg2rad',
    'neg',
    'positive',
    'frac',
    'nn.functional.relu',
    'log1p',
    'rad2deg'
]

# This should be just an import from test_linalg instead of code duplication
# but https://github.com/pytorch/pytorch/pull/63511#discussion_r733989701
def _test_addmm_addmv(
    test_case,
    f,
    t,
    m,
    v,
    *,
    alpha=None,
    beta=None,
    transpose_out=False,
    layout=torch.strided,
    mode=None
):
    """
    Unified test for checking `f(t, m, v, alpha=alpha, beta=beta)` computation,
    where f is `torch.addmv` or `torch.addmm`.
    `transpose_out` controls whether the out argument is in column-major order.
    `layout` controls whether `m` is converted to specified layout or not.
    Custom behaviour is implemented only for torch.sparse_csr layout.
    """
    dtype = t.dtype
    numpy_dtype = dtype
    if dtype in {torch.bfloat16}:
        numpy_dtype = torch.float
    if dtype.is_complex:
        alpha = 0.9 + 0.3j if alpha is None else alpha
        beta = 0.5 + 0.6j if beta is None else beta
    else:
        alpha = 1.2 if alpha is None else alpha
        beta = 0.8 if beta is None else beta

    def convert_layout(mat):
        if layout == torch.sparse_csr:
            return mat.to_sparse_csr()
        elif layout == torch.sparse_csc:
            return mat.to_sparse_csc()
        else:
            assert mat.layout == layout
            return mat

    if mode == "all_sparse":
        res1 = f(*map(convert_layout, (t, m, v)), alpha=alpha, beta=beta)
        test_case.assertEqual(res1.layout, layout)
        res1 = res1.to_dense()
    elif mode == "dense_result":
        res1 = f(t, convert_layout(m), convert_layout(v), alpha=alpha, beta=beta)
    else:
        res1 = f(t, convert_layout(m), v, alpha=alpha, beta=beta)
    res2 = torch.full_like(res1, float('nan'))
    if transpose_out:
        res2 = res2.t().clone(memory_format=torch.contiguous_format).t()
    f(t, convert_layout(m), v, alpha=alpha, beta=beta, out=res2)
    res3 = alpha * (m.to(numpy_dtype).cpu().numpy() @ v.to(numpy_dtype).cpu().numpy())
    if beta != 0:
        res3 += (beta * t).to(numpy_dtype).cpu().numpy()
    res3 = torch.from_numpy(res3).to(dtype)
    test_case.assertEqual(res1, res2)
    test_case.assertEqual(res1, res3)


class TestSparseCSRSampler(TestCase):

    def test_make_crow_indices(self):
        # Here we test the correctness of the crow_indices algorithm
        # and testing it on CPU and with int32 dtype will be
        # sufficient.
        device = torch.device('cpu')
        index_dtype = torch.int32
        for n_rows in range(1, 10):
            for n_cols in range(1, 10):
                for nnz in range(0, n_rows * n_cols + 1):
                    crow_indices = self._make_crow_indices(
                        n_rows, n_cols, nnz,
                        device=device, dtype=index_dtype)
                    self.assertEqual(len(crow_indices), n_rows + 1)
                    counts = crow_indices[1:] - crow_indices[:-1]
                    self.assertEqual(counts.sum(), nnz)
                    self.assertGreaterEqual(counts.min(), 0)
                    self.assertLessEqual(counts.max(), n_cols)


def all_sparse_compressed_layouts(test_name='layout'):
    return parametrize(test_name, [
        subtest(torch.sparse_csr, name='SparseCSR'),
        subtest(torch.sparse_csc, name='SparseCSC'),
        subtest(torch.sparse_bsr, name='SparseBSR'),
        subtest(torch.sparse_bsc, name='SparseBSC')])


def sparse_compressed_nonblock_layouts(test_name='layout'):
    return parametrize(test_name, [
        subtest(torch.sparse_csr, name='SparseCSR'),
        subtest(torch.sparse_csc, name='SparseCSC')])


sparse_compressed_indices_methods = {
    torch.sparse_csr: (torch.Tensor.crow_indices, torch.Tensor.col_indices),
    torch.sparse_csc: (torch.Tensor.ccol_indices, torch.Tensor.row_indices),
    torch.sparse_bsr: (torch.Tensor.crow_indices, torch.Tensor.col_indices),
    torch.sparse_bsc: (torch.Tensor.ccol_indices, torch.Tensor.row_indices),
}


def batched_nonbatched(test_name='batched'):
    return parametrize(test_name, [
        subtest(True, name="Batched"),
        subtest(False, name="NonBatched")
    ])


def hybrid_nonhybrid(test_name='hybrid'):
    return parametrize(test_name, [
        subtest(True, name="Hybrid"),
        subtest(False, name="NonHybrid")
    ])


class TestSparseCompressed(TestCase):
    """Testing sparse compressed (CSR, CSC, BSR, BSC) tensor generic features.
    """

    def genTensor(self, size, nnz, *, layout, device=None, dtype=torch.float, index_dtype=torch.int64):
        if device is None:
            device = self.device_type
        return self.genSparseCompressedTensor(size, nnz, device=device, dtype=dtype, index_dtype=index_dtype, layout=layout)

    @all_sparse_compressed_layouts()
    @onlyCPU
    def test_layout(self, layout):
        self.assertIn(str(layout), {'torch.sparse_csr', 'torch.sparse_csc', 'torch.sparse_bsr', 'torch.sparse_bsc'})
        self.assertEqual(type(layout), torch.layout)

    @parametrize('shape_and_device_inference', [subtest(False, name='_'), subtest(True, name='shape_and_device_inference')])
    @parametrize('use_factory_function', [subtest(False, name='_'), subtest(True, name='factory')])
    @parametrize('input_kind', [subtest('tensor', name='from_tensor'), subtest('list', name='from_list')])
    @all_sparse_compressed_layouts()
    @dtypes(*all_types_and_complex_and(torch.half, torch.bool, torch.bfloat16))
    def test_sparse_compressed_constructor(self, layout, device, dtype,
                                           use_factory_function, shape_and_device_inference, input_kind):
        if input_kind == 'list' and shape_and_device_inference:
            if torch.device(device).type == 'cuda':
                # list inputs to factory/constructor function without
                # specifying device will result a sparse compressed tensor
                # on CPU. So, skip testing against cuda device as unused.
                self.skipTest("nothing to test")
            if dtype not in {torch.float32, torch.complex64, torch.int64, torch.bool}:
                self.skipTest("dtype not supported with list values")

        expected_devices = [torch.device(device)]
        if TEST_CUDA and torch.device(device).type == 'cuda' and torch.cuda.device_count() >= 2 and not shape_and_device_inference:
            expected_devices.append(torch.device('cuda:1'))

        factory_function = {
            torch.sparse_csr: torch.sparse_csr_tensor,
            torch.sparse_csc: torch.sparse_csc_tensor,
            torch.sparse_bsr: torch.sparse_bsr_tensor,
            torch.sparse_bsc: torch.sparse_bsc_tensor,
        }[layout]
        compressed_indices_mth, plain_indices_mth = sparse_compressed_indices_methods[layout]
        if input_kind == 'list':
            index_dtypes = [torch.int64]
        else:
            index_dtypes = [torch.int32, torch.int64]
        if dtype.is_floating_point or dtype.is_complex:
            requires_grad_lst = [False, True]
        else:
            requires_grad_lst = [False]
        for index_dtype in index_dtypes:
            for expected_device in expected_devices:
                for (compressed_indices, plain_indices, values), kwargs in self.generate_simple_inputs(
                        layout, device=expected_device, dtype=dtype, index_dtype=index_dtype,
                        # skip zero-sized tensors for list inputs:
                        enable_zero_sized=input_kind != 'list',
                        output_tensor=False):
                    size = kwargs['size']
                    if shape_and_device_inference and 0 in size:
                        # skip shape inference for zero-sized tensor
                        # inputs because (i) the shape determined from
                        # an empty list is ambiguous, and (ii) the
                        # size of the plain dimension defined as
                        # max(plain_indices) is undefined if
                        # plain_indices has no values
                        continue
                    compressed_indices_expect = compressed_indices
                    plain_indices_expect = plain_indices
                    values_expect = values

                    if input_kind == 'list':
                        compressed_indices = compressed_indices.tolist()
                        plain_indices = plain_indices.tolist()
                        values = values.tolist()

                    for requires_grad in requires_grad_lst:
                        if use_factory_function:
                            if shape_and_device_inference:
                                sparse = factory_function(
                                    compressed_indices, plain_indices, values, requires_grad=requires_grad)
                            else:
                                sparse = factory_function(
                                    compressed_indices, plain_indices, values, size,
                                    dtype=dtype, device=expected_device, requires_grad=requires_grad)
                        else:
                            if shape_and_device_inference:
                                sparse = torch.sparse_compressed_tensor(
                                    compressed_indices, plain_indices, values,
                                    layout=layout, requires_grad=requires_grad)
                            else:
                                sparse = torch.sparse_compressed_tensor(
                                    compressed_indices, plain_indices, values, size,
                                    dtype=dtype, layout=layout, device=expected_device, requires_grad=requires_grad)

                        self.assertEqual(layout, sparse.layout)
                        self.assertEqual(size, sparse.shape)
                        self.assertEqual(compressed_indices_expect, compressed_indices_mth(sparse))
                        self.assertEqual(plain_indices_expect, plain_indices_mth(sparse))
                        self.assertEqual(values_expect, sparse.values())
                        self.assertEqual(sparse.device, sparse.values().device)
                        self.assertEqual(sparse.device, expected_device)
                        self.assertEqual(sparse.values().requires_grad, requires_grad)
                        self.assertEqual(sparse.requires_grad, requires_grad)
                        self.assertFalse(compressed_indices_mth(sparse).requires_grad)
                        self.assertFalse(plain_indices_mth(sparse).requires_grad)

    @skipMeta
    @sparse_compressed_nonblock_layouts()
    @dtypes(*all_types_and_complex_and(torch.bool, torch.bfloat16, torch.half))
    def test_empty(self, layout, device, dtype):
        ns = [5, 2, 0]
        batch_shapes = [(), (2,), (2, 3)]
        compressed_dim = {
            torch.sparse_csr: -2,
            torch.sparse_csc: -1,
        }[layout]
        compressed_indices_mth, plain_indices_mth = sparse_compressed_indices_methods[layout]
        for m, n, b in itertools.product(ns, ns, batch_shapes):
            shape = (*b, m, n)
            with torch.sparse.check_sparse_tensor_invariants(enable=False):
                # torch.empty may return invalid sparse compressed tensors
                result = torch.empty(shape, dtype=dtype, device=device, layout=layout)
            self.assertEqual(result.shape, shape)
            self.assertEqual(result.dtype, dtype)
            self.assertEqual(result.device, torch.device(device))
            self.assertEqual(result.layout, layout)
            self.assertEqual(compressed_indices_mth(result).shape, (*b, shape[compressed_dim] + 1,))
            self.assertEqual(plain_indices_mth(result).shape, (*b, 0,))
            self.assertEqual(result.values().shape, (*b, 0,))
            self.assertEqual(result._nnz(), 0)
            self.assertEqual(compressed_indices_mth(result).device, torch.device(device))
            self.assertEqual(plain_indices_mth(result).device, torch.device(device))
            self.assertEqual(result.values().device, torch.device(device))
            self.assertEqual(compressed_indices_mth(result).dtype, torch.int64)
            self.assertEqual(plain_indices_mth(result).dtype, torch.int64)
            self.assertEqual(result.values().dtype, dtype)

    @skipMeta
    @sparse_compressed_nonblock_layouts()
    @dtypes(*all_types_and_complex_and(torch.bool, torch.half, torch.bfloat16))
    def test_empty_errors(self, layout, device, dtype):
        with self.assertRaisesRegex(RuntimeError,
                                    "torch.empty: Only batched sparse compressed \\(non-block\\) tensors are supported"
                                    ", but got size"):
            torch.empty((5,), dtype=dtype, device=device, layout=layout)

    @skipMeta
    @all_sparse_compressed_layouts()
    @dtypes(*all_types_and_complex_and(torch.bool, torch.half, torch.bfloat16))
    def test_clone(self, layout, device, dtype):
        for sparse in self.generate_simple_inputs(
                layout, device=device, dtype=dtype, index_dtype=torch.int32):
            cloned_sparse = sparse.clone()
            self.assertEqual(sparse, cloned_sparse)

    @all_sparse_compressed_layouts()
    def test_print(self, layout, device):
        compressed_indices_mth, plain_indices_mth = sparse_compressed_indices_methods[layout]
        printed = []
        for enable_hybrid in [False, True]:
            # using local patterns for test_print stability
            patterns = [
                # 2 x 3 batch of 3 x 2 tensors, trivial blocksize, non-hybrid/hybrid:
                ([[[[1, 2, 0],
                    [1, 0, 3]],
                   [[1, 2, 3],
                    [1, 0, 0]],
                   [[1, 0, 0],
                    [1, 2, 3]]],
                  [[[0, 2, 0],
                    [1, 2, 3]],
                   [[1, 0, 3],
                    [1, 2, 0]],
                   [[1, 2, 3],
                    [0, 2, 0]]]], [(2, 1)], [(), (4,)] if enable_hybrid else [()]),
                # tensor with non-trivial blocksize, non-hybrid/hybrid:
                ([[0, 1, 0, 2, 0, 2],
                  [0, 1, 0, 0, 2, 0],
                  [3, 3, 3, 0, 0, 0],
                  [0, 0, 0, 0, 0, 0],
                  [0, 5, 0, 6, 6, 6],
                  [5, 0, 5, 6, 6, 6],
                  [0, 0, 0, 0, 8, 8],
                  [7, 7, 7, 0, 8, 8]], [(2, 3)], [(), (4, 2)] if enable_hybrid else [()]),
            ]
            for index_dtype in [torch.int32, torch.int64]:
                for dtype in [torch.float32, torch.float64]:
                    for (compressed_indices, plain_indices, values), kwargs in self.generate_simple_inputs(
                            layout, device=device, dtype=dtype, index_dtype=index_dtype, enable_hybrid=enable_hybrid,
                            enable_non_contiguous_indices=False, enable_non_contiguous_values=False,
                            enable_zero_sized=False, output_tensor=False, patterns=patterns):
                        size = tuple(kwargs['size'])
                        block_ndim = 2 if layout in {torch.sparse_bsr, torch.sparse_bsc} else 0
                        base_ndim = 2
                        batch_ndim = compressed_indices.dim() - 1
                        dense_ndim = values.dim() - batch_ndim - block_ndim - 1
                        if enable_hybrid and dense_ndim == 0:
                            # non-hybrid cases are covered by the enable_hybrid==False loop
                            continue
                        batchsize = size[:batch_ndim]
                        basesize = size[batch_ndim:batch_ndim + base_ndim]
                        densesize = size[batch_ndim + base_ndim:]
                        assert len(densesize) == dense_ndim
                        printed.append("########## {}/{}/size={}+{}+{} ##########".format(
                            dtype, index_dtype, batchsize, basesize, densesize))
                        x = torch.sparse_compressed_tensor(compressed_indices,
                                                           plain_indices,
                                                           values, size, dtype=dtype, layout=layout, device=device)
                        printed.append("# sparse tensor")
                        printed.append(str(x))
                        printed.append(f"# _{compressed_indices_mth.__name__}")
                        printed.append(str(compressed_indices_mth(x)))
                        printed.append(f"# _{plain_indices_mth.__name__}")
                        printed.append(str(plain_indices_mth(x)))
                        printed.append("# _values")
                        printed.append(str(x.values()))
                        printed.append('')
                    printed.append('')
        orig_maxDiff = self.maxDiff
        self.maxDiff = None
        try:
            self.assertExpected('\n'.join(printed))
            self.maxDiff = orig_maxDiff
        except Exception:
            self.maxDiff = orig_maxDiff
            raise

    @skipMeta
    @all_sparse_compressed_layouts()
    @dtypes(*all_types_and_complex_and(torch.half, torch.bool, torch.bfloat16))
    def test_copy(self, layout, device, dtype):

        def run_test(shape, blocksize, nnz, index_type):
            a = self.genSparseCompressedTensor(shape, nnz, dtype=dtype, layout=layout, device=device,
                                               index_dtype=index_dtype, blocksize=blocksize)
            b = self.genSparseCompressedTensor(shape, nnz, dtype=dtype, layout=layout, device=device,
                                               index_dtype=index_dtype, blocksize=blocksize)

            a.copy_(b)

            self.assertEqual(a, b)

        ns = [(9, 3), (2, 1), (0, 0)]  # (number of dimensions, the corresponding block size)
        batch_shapes = [(), (2,), (2, 3)]
        for ((m, bm), (n, bn), b), index_dtype in zip(itertools.product(ns, ns, batch_shapes), [torch.int32, torch.int64]):
            blocksize = (bm, bn) if layout in {torch.sparse_bsr, torch.sparse_bsc} else ()
            run_test((*b, m, n), blocksize, 0, index_dtype)
            run_test((*b, m, n), blocksize, m * n, index_dtype)

    @skipMeta
    @all_sparse_compressed_layouts()
    @dtypes(*all_types_and_complex_and(torch.half, torch.bool, torch.bfloat16))
    def test_copy_errors(self, layout, device, dtype):
        blocksize = (2, 3) if layout in {torch.sparse_bsr, torch.sparse_bsc} else ()
        nnz = 6 if layout in {torch.sparse_bsr, torch.sparse_bsc} else 1
        shape1 = (2 * 6, 3 * 6) if layout in {torch.sparse_bsr, torch.sparse_bsc} else (2, 3)
        for index_dtype in [torch.int32, torch.int64]:
            a = self.genSparseCompressedTensor(shape1, 0, dtype=dtype, layout=layout, device=device,
                                               index_dtype=index_dtype, blocksize=blocksize)

            with self.assertRaisesRegex(RuntimeError,
                                        "copy of sparse compressed tensors having different layouts is not supported."):
                a.copy_(torch.empty(a.shape, dtype=dtype, device=device))

            b = self.genSparseCompressedTensor(shape1, nnz, dtype=dtype, layout=layout, device=device,
                                               index_dtype=index_dtype, blocksize=blocksize)
            assert a._nnz() != b._nnz(), (a._nnz(), b._nnz())
            with self.assertRaisesRegex(RuntimeError,
                                        "only sparse compressed tensors with the same number of specified elements are supported."):
                a.copy_(b)

            shape2 = tuple(reversed(shape1))
            c = self.genSparseCompressedTensor(shape2, nnz, dtype=dtype, layout=layout, device=device,
                                               index_dtype=index_dtype, blocksize=blocksize)
            with self.assertRaisesRegex(
                    RuntimeError,
                    "expected shapes of self and src to match along dimension"):
                b.copy_(c)

            if blocksize:
                blocksize1 = tuple(reversed(blocksize))
                d = self.genSparseCompressedTensor(shape1, nnz, dtype=dtype, layout=layout, device=device,
                                                   index_dtype=index_dtype, blocksize=blocksize1)
                with self.assertRaisesRegex(RuntimeError,
                                            "copy of sparse compressed tensors having different block sizes is not supported"):
                    b.copy_(d)

    def _smallest_divisor(self, n):
        for i in range(2, int(n ** 0.5) + 1):
            if n % i == 0:
                return i
        return n

    @skipIfTorchDynamo("Not a TorchDynamo suitable test")
    @all_sparse_compressed_layouts()
    @ops(_sparse_compressed_ops)
    @precisionOverride({torch.bfloat16: 1e-2, torch.float16: 1e-2})
    def test_consistency(self, layout, device, dtype, op):
        """Checks that the op on a strided and on a sparse tensors will
        produce the same results.
        """
        if not op.supports_sparse_layout(layout):
            self.skipTest(f"{op.name} does not support input with {layout} layout")

        # FIXME: remove in followup once integer support is landed for segment_reduce
        if (layout == torch.sparse_csr and not dtype.is_floating_point
                and op.name in ('masked.mean', 'masked.amax', 'masked.amin')):
            self.skipTest(f"{op.name} does not support input with {layout} layout and {dtype} dtype")

        require_mask = isinstance(op, ReductionOpInfo) and 'masked.' in op.name

        samples = []
        for sample in op.sample_inputs(device, dtype):
            if sample.input.ndim < 2:
                continue
            dense_dim = sample.input.ndim - 2
            blocksize = (tuple(map(self._smallest_divisor, sample.input.shape[:2]))
                         if layout in {torch.sparse_bsr, torch.sparse_bsc} else None)

            def _to_sparse(x):
                if isinstance(x, torch.Tensor):
                    if blocksize is None:
                        if x.ndim != sample.input.ndim:
                            return x
                    elif x.ndim != sample.input.ndim + 2 or x.shape[-3] % blocksize[0] or x.shape[-2] % blocksize[1]:
                        return x
                    return x.clone().to_sparse(layout=layout, blocksize=blocksize, dense_dim=dense_dim)
                return x

            sparse_sample = sample.transform(_to_sparse)
            # Some strided samples (with inf, nan elements) appear to share
            # storage, so we must clone:
            sample = sample.transform(lambda x: (x.clone() if isinstance(x, torch.Tensor) else x))

            if validate_sample_input_sparse(op, sparse_sample, check_validate=False) is not sparse_sample:
                # that is, the validation returns the sparse sample
                # wrapped within ErrorInput instance
                continue
            samples.append((sample, sparse_sample))

        # Fail early to prevent silent success with this test
        if len(samples) == 0:
            raise ValueError("Expected at least one 2 or higher D tensor in samples.")

        # Re-define atol and rtol for operations that result values
        # are random (and hence, non-comparable) be we still want to
        # check the shape, dtype, etc attributes of the results:
        atol = rtol = None
        if op.name == 'randn_like':
            atol = 1e300
            rtol = 1

        for sample, sparse_sample in samples:
            expected = op(sample.input, *sample.args, **sample.kwargs)
            assert torch.is_tensor(expected)
            output = op(sparse_sample.input, *sparse_sample.args, **sparse_sample.kwargs)
            assert torch.is_tensor(output)
            strided_output = output.to_dense()
            if require_mask and sample.kwargs.get('mask') is not None:
                output_mask = torch.masked._output_mask(op.op, sample.input, *sample.args, **sample.kwargs)
                expected.masked_fill_(~output_mask, 0)
            self.assertEqual(strided_output, expected, atol=atol, rtol=rtol)

    @skipMeta
    @all_sparse_compressed_layouts()
    @all_sparse_compressed_layouts('layout2')
    @dtypes(*all_types_and_complex_and(torch.bool, torch.half, torch.bfloat16))
    def test_empty_like(self, layout, layout2, device, dtype):
        for sparse in self.generate_simple_inputs(layout):
            if layout == layout2:
                result = torch.empty_like(sparse, layout=layout2)
                compressed_indices_mth, plain_indices_mth = sparse_compressed_indices_methods[result.layout]
                torch._validate_sparse_compressed_tensor_args(compressed_indices_mth(result),
                                                              plain_indices_mth(result),
                                                              result.values(),
                                                              result.shape,
                                                              result.layout)
                self.assertEqual(sparse.shape, result.shape)
            else:
                self.assertRaisesRegex(
                    RuntimeError,
                    "empty_like with different sparse layout is not supported",
                    lambda: torch.empty_like(sparse, layout=layout2)
                )

    @skipMeta
    @all_sparse_compressed_layouts()
    @dtypes(*all_types_and_complex_and(torch.half, torch.bool, torch.bfloat16))
    def test_validate(self, layout, device, dtype):
        def make_zero_batched(t):
            return torch.empty(*((0,) + t.shape), dtype=t.dtype, device=t.device)

        for index_dtype in [torch.int32, torch.int64]:
            for (compressed_indices, plain_indices, values), kwargs in self.generate_simple_inputs(
                    layout, device=device, dtype=dtype, index_dtype=index_dtype, output_tensor=False):
                size = kwargs['size']
                torch._validate_sparse_compressed_tensor_args(compressed_indices, plain_indices, values, size, layout)

                # check empty batch
                torch._validate_sparse_compressed_tensor_args(
                    *(make_zero_batched(t) for t in (compressed_indices, plain_indices, values)),
                    (0,) + size,
                    layout
                )

            compressed_indices = torch.tensor([0, 0], dtype=index_dtype)
            plain_indices = torch.tensor([], dtype=index_dtype)
            torch._validate_compressed_sparse_indices(layout in {torch.sparse_csr, torch.sparse_bsr},
                                                      compressed_indices, plain_indices, 1, 1, 0)

    def _generate_invalid_input(self, layout, device):
        from functools import partial

        def shape(shape, basedim=0):
            blocksize = (1, 1)
            if layout is torch.sparse_csc:
                shape = shape[:basedim] + (shape[basedim + 1], shape[basedim]) + shape[basedim + 2:]
            elif layout is torch.sparse_bsc:
                shape = shape[:basedim] + (shape[basedim + 1] * blocksize[1], shape[basedim] * blocksize[0]) + shape[basedim + 2:]
            elif layout is torch.sparse_bsr:
                shape = shape[:basedim] + (shape[basedim] * blocksize[0], shape[basedim + 1] * blocksize[1]) + shape[basedim + 2:]
            return shape

        def values(lst, device=device):
            if layout in {torch.sparse_bsr, torch.sparse_bsc}:
                lst = [[[item]] for item in lst]
            return torch.tensor(lst, device=device)

        tensor = partial(torch.tensor, device=device)
        values = partial(values, device=device)

        yield ('incontiguous compressed_indices',
               tensor([0, -1, 2, -1, 4, -1])[::2],
               tensor([0, 1, 0, 2]),
               values([1, 2, 3, 4]),
               shape((2, 3)),
               'expected compressed_indices to be a contiguous tensor per batch')

        yield ('incontiguous plain_indices',
               tensor([0, 2, 4]),
               tensor([0, -1, 1, -1, 0, -1, 2, -1])[::2],
               values([1, 2, 3, 4]),
               shape((2, 3)),
               'expected plain_indices to be a contiguous tensor per batch')

        yield ('0-D compressed_indices',
               tensor(0),
               tensor([0, 1, 0, 2]),
               values([1, 2, 3, 4]),
               shape((2, 3)),
               'compressed_indices must have dimensionality >= 1 but got 0')

        yield ('compressed/plain_indices mismatch of dimensionalities',
               tensor([[0, 2, 4]]),
               tensor([0, 1, 0, 2]),
               values([1, 2, 3, 4]),
               shape((2, 3)),
               'compressed_indices and plain_indices dimensionalities must be equal but got 2 and 1, respectively')

        if layout in {torch.sparse_csr, torch.sparse_csc}:
            yield ('indices and values mismatch of dimensionalities',
                   tensor([[0, 2, 4]]),
                   tensor([[0, 1, 0, 2]]),
                   values([1, 2, 3, 4]),
                   shape((2, 3)),
                   r'values must have dimensionality > sum of batch and block dimensionalities \(=1 \+ 0\) but got 1')
        else:
            yield ('indices and values mismatch of dimensionalities',
                   tensor([[0, 2, 4]]),
                   tensor([[0, 1, 0, 2]]),
                   values([1, 2, 3, 4]),
                   shape((2, 3)),
                   r'values must have dimensionality > sum of batch and block dimensionalities \(=1 \+ 2\) but got 3')

        yield ('invalid size',
               tensor([0, 2, 4]),
               tensor([0, 1, 0, 2]),
               values([1, 2, 3, 4]),
               (2,),
               r'tensor dimensionality must be sum of batch, base, and dense dimensionalities \(=0 \+ 2 \+ 0\) but got 1')

        yield ('invalid batchsize',
               tensor([[0, 2, 4]]),
               tensor([[0, 1, 0, 2]]),
               values([[1, 2, 3, 4]]),
               shape((2, 2, 3), 1),
               r'all batch dimensions of compressed_indices \(=\[1\]\), plain_indices \(=\[1\]\), '
               r'and values \(=\[1\]\) must be equal to tensor batch dimensions \(=\[2\]\)')

        if layout is torch.sparse_bsr:
            yield ('invalid blocksize',
                   tensor([0, 2, 4]),
                   tensor([0, 1, 0, 2]),
                   tensor([[[1, 11]], [[2, 22]], [[3, 33]], [[4, 33]]]),
                   shape((2, 3)),
                   r'tensor shape\[1\] \(=3\) must be divisible with blocksize\[1\] \(=2\) as defined by values shape')

        if layout is torch.sparse_bsc:
            yield ('invalid blocksize',
                   tensor([0, 2, 4]),
                   tensor([0, 1, 0, 2]),
                   tensor([[[1, 11]], [[2, 22]], [[3, 33]], [[4, 33]]]),
                   shape((3, 2)),
                   r'tensor shape\[1\] \(=3\) must be divisible with blocksize\[1\] \(=2\) as defined by values shape')

        yield ('invalid compressed_indices shape',
               tensor([0, 2, 3, 4]),
               tensor([0, 1, 0, 2]),
               values([1, 2, 3, 4]),
               shape((2, 3)),
               r'compressed_indices.shape\[-1\] must be equal to the number of compressed_indices_names \+ 1 \(=3\), but got 4')

        yield ('invalid compressed_indices shape',
               tensor([0, 2, 4]),
               tensor([0, 1, 0, 1, 2]),
               values([1, 2, 3, 4]),
               shape((2, 3)),
               r'plain_indices.shape\[-1\] must be equal to nnz \(=4\) as defined by values.shape\[0\], but got 5')

        yield ('compressed/plain_indices mismatch of dtype',
               tensor([0, 2, 4], dtype=torch.int32),
               tensor([0, 1, 0, 2], dtype=torch.int64),
               values([1, 2, 3, 4]),
               shape((2, 3)),
               r'compressed_indices and plain_indices must have the same dtype, bot got Int and Long, respectively')

        yield ('invalid compressed/plain_indices dtype',
               tensor([0, 2, 4], dtype=torch.int16),
               tensor([0, 1, 0, 2], dtype=torch.int16),
               values([1, 2, 3, 4]),
               shape((2, 3)),
               r'compressed_indices and plain_indices dtype must be Int or Long, but got Short')

        # CUDA kernel asserts are not recoverable, so we skip these for now
        if torch.device(device).type == 'cpu':
            yield ('invalid compressed_indices[0]',
                   tensor([1, 2, 4]),
                   tensor([0, 1, 0, 2]),
                   values([1, 2, 3, 4]),
                   shape((2, 3)),
                   r'`compressed_indices\[..., 0\] == 0` is not satisfied.')

            yield ('invalid compressed_indices[0] when nnz == 0',
                   tensor([1, 0], dtype=torch.int64),
                   tensor([], dtype=torch.int64),
                   values([1])[:0],
                   shape((1, 1)),
                   r'`compressed_indices\[..., 0\] == 0` is not satisfied.')

            yield ('invalid compressed_indices[-1]',
                   tensor([0, 2, 5]),
                   tensor([0, 1, 0, 2]),
                   values([1, 2, 3, 4]),
                   shape((2, 3)),
                   r'`compressed_indices\[..., -1\] == nnz` is not satisfied.')

            yield ('invalid compressed_indices[-1] when nnz == 0',
                   tensor([0, 1], dtype=torch.int64),
                   tensor([], dtype=torch.int64),
                   values([1])[:0],
                   shape((1, 1)),
                   r'`compressed_indices\[..., -1\] == nnz` is not satisfied.')

            yield ('invalid compressed_indices.diff(dim=-1)',
                   tensor([0, 0, 4]),
                   tensor([0, 1, 0, 2]),
                   values([1, 2, 3, 4]),
                   shape((2, 3)),
                   r'0 <= compressed_indices\[..., 1:\] - compressed_indices\[..., :\-1\] <= plain_dim` is not satisfied.')

            yield ('invalid compressed_indices.diff(dim=-1)',
                   tensor([0, 5, 4]),
                   tensor([0, 1, 0, 2]),
                   values([1, 2, 3, 4]),
                   shape((2, 3)),
                   r'0 <= compressed_indices\[..., 1:\] - compressed_indices\[..., :\-1\] <= plain_dim` is not satisfied.')

            yield ('invalid min(plain_indices)',
                   tensor([0, 2, 4]),
                   tensor([0, -1, 0, 3]),
                   values([1, 2, 3, 4]),
                   shape((2, 3)),
                   r'`0 <= plain_indices < plain_dim` is not satisfied.')

            yield ('invalid max(plain_indices)',
                   tensor([0, 2, 4]),
                   tensor([0, 1, 0, 3]),
                   values([1, 2, 3, 4]),
                   shape((2, 3)),
                   r'`0 <= plain_indices < plain_dim` is not satisfied.')

            yield ('non-coalesced',
                   tensor([0, 2, 4]),
                   tensor([1, 0, 0, 2]),
                   values([1, 2, 3, 4]),
                   shape((2, 3)),
                   r'`plain_indices\[..., compressed_indices\[..., i - 1\]:compressed_indices\[..., i\]\] '
                   'for all i = 1, ..., compressed_dim '
                   'are sorted and distinct along the last dimension values` is not satisfied.')

        if TEST_CUDA and torch.device(device).type == 'cpu':
            yield ('indices and values mismatch of device',
                   torch.tensor([0, 2, 4]),
                   torch.tensor([0, 1, 0, 1]),
                   values([1, 2, 3, 4], device='cuda'),
                   shape((2, 3)),
                   r'device of compressed_indices \(=cpu\) must match device of values \(=cuda:0\)')
            yield ('compressed_indices and values mismatch of device',
                   torch.tensor([0, 2, 4], device='cuda'),
                   torch.tensor([0, 1, 0, 1]),
                   values([1, 2, 3, 4]),
                   shape((2, 3)),
                   r'Expected all tensors to be on the same device, but found at least two devices, cuda:0 and cpu!')
            yield ('compressed/plain_indices mismatch of device',
                   torch.tensor([0, 2, 4], device='cuda'),
                   torch.tensor([0, 1, 0, 1]),
                   values([1, 2, 3, 4], device='cuda'),
                   shape((2, 3)),
                   r'Expected all tensors to be on the same device, but found at least two devices, cuda:0 and cpu!')

        if TEST_CUDA and torch.device(device).type == 'cuda' and torch.cuda.device_count() >= 2:
            yield ('indices and values mismatch of device index',
                   torch.tensor([0, 2, 4], device='cuda:0'),
                   torch.tensor([0, 1, 0, 1], device='cuda:0'),
                   values([1, 2, 3, 4], device='cuda:1'),
                   shape((2, 3)),
                   r'device of compressed_indices \(=cuda:0\) must match device of values \(=cuda:1\)')
            yield ('compressed_indices and values mismatch of device index',
                   torch.tensor([0, 2, 4], device='cuda:0'),
                   torch.tensor([0, 1, 0, 1], device='cuda:1'),
                   values([1, 2, 3, 4], device='cuda:0'),
                   shape((2, 3)),
                   r'Expected all tensors to be on the same device, but found at least two devices, cuda:0 and cuda:1!')

    @skipMeta
    @all_sparse_compressed_layouts()
    @parametrize('target', [subtest('validate_sparse_compressed_tensor_args'),
                            subtest('sparse_compressed_tensor'),
                            subtest('sparse_compressed_tensor_no_size')])
    def test_invalid_input(self, layout, device, target):
        for label, compressed_indices, plain_indices, values, size, errmsg in self._generate_invalid_input(layout, device):
            if layout is torch.sparse_bsr:
                errmsg = errmsg.replace('compressed_indices_name', 'row block').replace('plain_indices_name', 'column block')
            elif layout is torch.sparse_bsc:
                errmsg = errmsg.replace('compressed_indices_name', 'column block').replace('plain_indices_name', 'row block')
            elif layout is torch.sparse_csr:
                errmsg = errmsg.replace('compressed_indices_name', 'row').replace('plain_indices_name', 'column')
            elif layout is torch.sparse_csc:
                errmsg = errmsg.replace('compressed_indices_name', 'column').replace('plain_indices_name', 'row')
            if layout in {torch.sparse_csr, torch.sparse_bsr}:
                errmsg = errmsg.replace('compressed_indices', 'crow_indices') \
                               .replace('plain_indices', 'col_indices') \
                               .replace('plain_dim', 'ncols') \
                               .replace('compressed_dim', 'nrows')
            else:
                errmsg = errmsg.replace('compressed_indices', 'ccol_indices') \
                               .replace('plain_indices', 'row_indices') \
                               .replace('plain_dim', 'nrows') \
                               .replace('compressed_dim', 'ncols')

            if target == 'sparse_compressed_tensor_no_size' and label in {
                    'invalid size', 'invalid batchsize', 'invalid compressed_indices shape', 'invalid max(plain_indices)',
                    'invalid blocksize'}:
                # Skip invalid size input as a valid size is estimated for other inputs
                continue

            with self.assertRaisesRegex(RuntimeError, errmsg):
                if target == 'validate_sparse_compressed_tensor_args':
                    torch._validate_sparse_compressed_tensor_args(compressed_indices, plain_indices, values, size, layout)
                elif target == 'sparse_compressed_tensor':
                    torch.sparse_compressed_tensor(compressed_indices, plain_indices, values, size, layout=layout)
                elif target == 'sparse_compressed_tensor_no_size':
                    torch.sparse_compressed_tensor(compressed_indices, plain_indices, values, layout=layout)
                else:
                    raise NotImplementedError(target)

    @skipMeta
    @onlyCPU
    @largeTensorTest("30GB", "cpu")
    def test_invalid_input_csr_large(self):
        rows = 2 ** 31
        with self.assertRaisesRegex(RuntimeError, '32-bit integer overflow in row dimension'):
            torch.sparse_csr_tensor(torch.arange(rows + 1, dtype=torch.int32) // rows,
                                    torch.tensor([0], dtype=torch.int32),
                                    torch.tensor([1]), (rows, 1))
        torch.sparse_csr_tensor(torch.arange(rows + 1, dtype=torch.int64) // rows,
                                torch.tensor([0], dtype=torch.int64),
                                torch.tensor([1]), (rows, 1))

        cols = 2 ** 31
        with self.assertRaisesRegex(RuntimeError, '32-bit integer overflow in column dimension'):
            torch.sparse_csr_tensor(torch.arange(2, dtype=torch.int32),
                                    torch.tensor([0], dtype=torch.int32),
                                    torch.tensor([1]), (1, cols))
        torch.sparse_csr_tensor(torch.arange(2, dtype=torch.int64),
                                torch.tensor([0], dtype=torch.int64),
                                torch.tensor([1]), (1, cols))

        nnz = 2 ** 31
        with self.assertRaisesRegex(RuntimeError, '32-bit integer overflow in nnz'):
            # nnz cannot be stored in int32 crow_indices
            # but the `crow_indices[..., -1] == nnz`` check happens after the overflow validation
            # So we can use `nnz - 1` here to avoid `value cannot be converted to type int32 without overflow`
            # during construction of crow_indices
            torch.sparse_csr_tensor(torch.tensor([0, nnz // 2, nnz - 1], dtype=torch.int32),
                                    torch.arange(nnz // 2, dtype=torch.int32).repeat(2),
                                    torch.ones(nnz, dtype=torch.int8), (2, nnz // 2))
        torch.sparse_csr_tensor(torch.tensor([0, nnz // 2, nnz], dtype=torch.int64),
                                torch.arange(nnz // 2, dtype=torch.int64).repeat(2),
                                torch.ones(nnz, dtype=torch.int8), (2, nnz // 2))

    @skipMeta
    @onlyCPU
    @all_sparse_compressed_layouts()
    def test_dim(self, layout):
        for (compressed_indices, plain_indices, values), kwargs in self.generate_simple_inputs(layout, output_tensor=False):
            size = kwargs['size']
            batch_dim = compressed_indices.dim() - 1
            sparse_dim = 2
            block_dim = 2 if layout in {torch.sparse_bsr, torch.sparse_bsc} else 0
            dense_dim = values.dim() - batch_dim - block_dim - 1
            sparse = torch.sparse_compressed_tensor(compressed_indices, plain_indices, values, size, layout=layout)
            self.assertEqual(sparse.sparse_dim(), sparse_dim)
            self.assertEqual(sparse.dense_dim(), dense_dim)


    @skipMeta
    @all_sparse_compressed_layouts()
    @dtypes(*all_types_and_complex_and(torch.bool, torch.half, torch.bfloat16))
    def test_to_dtype(self, layout, device, dtype):
        # to_dense does not support hybrid inputs
        for sparse in self.generate_simple_inputs(layout, dtype=dtype, device=device, enable_hybrid=False):
            for to_dtype in all_types_and_complex_and(torch.bool, torch.half, torch.bfloat16):
                sparse_to_dtype = sparse.to(to_dtype)
                dense_to_dtype = sparse.to_dense().to(to_dtype)
                self.assertEqual(sparse_to_dtype.to_dense(), dense_to_dtype)

    @skipMeta
    @all_sparse_compressed_layouts()
    @dtypes(torch.double)
    def test_pickle(self, layout, dtype, device):
        import pickle

        for sparse in self.generate_simple_inputs(layout, device=device, dtype=dtype):
            serialized = pickle.dumps(sparse)
            sparse_loaded = pickle.loads(serialized)

            self.assertEqual(sparse, sparse_loaded)

    @all_sparse_compressed_layouts()
    @parametrize("index_dtype", [torch.int32, torch.int64])
    @dtypes(*all_types_and_complex_and(torch.half, torch.bfloat16, torch.bool))
    def test_select_copy(self, device, dtype, index_dtype, layout):

        def is_view_of(base, other):
            # a shameless copy of TestViewOps.is_view_of
            if (
                not other._is_view() or
                other is base or
                other._base is not base or
                base.device != other.device
            ):
                return False
            if base.device.type in ('cpu', 'cuda'):
                if base.untyped_storage().data_ptr() != other.untyped_storage().data_ptr():
                    return False
            return True

        kwargs = dict(device=device, dtype=dtype, index_dtype=index_dtype)
        for sparse, dense in zip(self.generate_simple_inputs(layout, **kwargs),
                                 self.generate_simple_inputs(torch.strided, **kwargs)):
            if layout in {torch.sparse_csr, torch.sparse_bsr}:
                n_batchdim = sparse.crow_indices().ndim - 1
            elif layout in {torch.sparse_csc, torch.sparse_bsc}:
                n_batchdim = sparse.ccol_indices().ndim - 1
            else:
                assert 0  # unreachable
            self.assertEqual(sparse, dense)
            for dim in range(sparse.ndim):
                if sparse.shape[dim] == 0:
                    with self.assertRaisesRegex(IndexError, "index 0 out of range for tensor of size"):
                        torch.select_copy(sparse, dim, 0)
                    with self.assertRaisesRegex(IndexError, "index 0 out of range for tensor of size"):
                        torch.select_copy(dense, dim, 0)
                elif n_batchdim and dim >= n_batchdim and dim < n_batchdim + 2:
                    with self.assertRaisesRegex(
                            RuntimeError,
                            "selecting sparse dimensions is not supported for batched sparse compressed tensors"):
                        torch.select_copy(sparse, dim, 0)
                else:
                    for index in {0, sparse.shape[dim] // 2, sparse.shape[dim] - 1}:
                        dense_select = torch.select_copy(dense, dim, index)
                        sparse_select = torch.select_copy(sparse, dim, index)
                        self.assertEqual(sparse_select, dense_select)
                        self.assertFalse(is_view_of(sparse_select.values(), sparse.values()))


def _npref_block_addmm_addmv(c, a, b, alpha, beta):
    return alpha * (a @ b) + beta * c


class TestSparseCSR(TestCase):

    def test_csr_stride(self):
        a = self.genSparseCSRTensor((3, 3), 3, dtype=torch.float, device=self.device_type, index_dtype=torch.int64)

        with self.assertRaisesRegex(RuntimeError, "Sparse CSR tensors do not have strides"):
            a.stride()

        with self.assertRaisesRegex(RuntimeError, "Sparse CSR tensors do not have strides"):
            a.stride(-1)

    def test_csr_storage(self):
        a = self.genSparseCSRTensor((3, 3), 3, dtype=torch.float, device=self.device_type, index_dtype=torch.int64)

        with self.assertRaisesRegex(RuntimeError, "Cannot access storage of SparseCsrTensorImpl"):
            a.storage()

    def test_csr_is_contiguous(self):
        a = self.genSparseCSRTensor((3, 3), 3, dtype=torch.float, device=self.device_type, index_dtype=torch.int64)

        with self.assertRaisesRegex(RuntimeError, "Sparse CSR tensors do not have is_contiguous"):
            a.is_contiguous()

    @onlyCPU
    @largeTensorTest("20GB", "cpu")
    def test_csr_nnz(self):
        # Tests the limits of the number of specified elements in CSR tensors, see gh-102520.
        for nnz in [0, 2**31]:
            rows, cols = 1, max(nnz, 1)
            crow_indices = torch.tensor([0, nnz], dtype=torch.int64)
            col_indices = torch.arange(nnz, dtype=torch.int64)
            values = torch.ones(nnz, dtype=torch.int8)
            a = torch.sparse_csr_tensor(crow_indices, col_indices, values, (rows, cols))
            self.assertEqual(a._nnz(), nnz)

    def test_csr_double_to_sparse_csr(self):
        a = self.genSparseCSRTensor((3, 3), 3, dtype=torch.float, device=self.device_type, index_dtype=torch.int64)
        a.to_sparse_csr().to_sparse_csr()

    @all_sparse_compressed_layouts()
    @parametrize("index_dtype", [torch.int32, torch.int64])
    @dtypes(*all_types_and_complex_and(torch.half, torch.bfloat16, torch.bool))
    def test_select(self, device, dtype, index_dtype, layout):
        compressed_indices_mth = {
            torch.sparse_csr: torch.Tensor.crow_indices,
            torch.sparse_bsr: torch.Tensor.crow_indices,
            torch.sparse_csc: torch.Tensor.ccol_indices,
            torch.sparse_bsc: torch.Tensor.ccol_indices,
        }[layout]

        plain_indices_mth = {
            torch.sparse_csr: torch.Tensor.col_indices,
            torch.sparse_bsr: torch.Tensor.col_indices,
            torch.sparse_csc: torch.Tensor.row_indices,
            torch.sparse_bsc: torch.Tensor.row_indices,
        }[layout]
        create_tensor_mth = {
            torch.sparse_csr: torch.sparse_csr_tensor,
            torch.sparse_bsr: torch.sparse_bsr_tensor,
            torch.sparse_csc: torch.sparse_csc_tensor,
            torch.sparse_bsc: torch.sparse_bsc_tensor,
        }[layout]

        shape = (2, 3, 6, 10)
        nnz = 6
        blocksize = (2, 2) if layout in {torch.sparse_bsr, torch.sparse_bsc} else ()
        sparse = self.genSparseCompressedTensor(
            shape, nnz, device=device, layout=layout, dtype=dtype, index_dtype=index_dtype, blocksize=blocksize)
        comp_indices = compressed_indices_mth(sparse)
        plain_indices = plain_indices_mth(sparse)
        values = sparse.values()

        # select from batch dimensions
        sparse_selected12 = sparse.select(1, 2)
        expected_sparse_selected12 = create_tensor_mth(comp_indices.select(1, 2).contiguous(),
                                                       plain_indices.select(1, 2).contiguous(),
                                                       values.select(1, 2).contiguous(),
                                                       size=(2, 6, 10),
                                                       dtype=dtype,
                                                       device=device)
        self.assertEqual(expected_sparse_selected12, sparse_selected12)

        # selecting rows/col with batch dims not allowed
        sparse_non_batched = sparse[0, 0]
        # select from sparse dimensions
        for select_args in [(0, 0), (1, 1)]:
            sparse_selected = sparse_non_batched.select(*select_args)
            dense_selected = sparse_non_batched.to_dense().select(*select_args)
            self.assertEqual(dense_selected, sparse_selected)

        self.assertEqual(sparse[0, 0, 0, 0], sparse.to_dense()[0, 0, 0, 0])
        # assigning to sparse through indexing is disabled
        with self.assertRaisesRegex(TypeError, "Cannot assign to a sparse tensor"):
            sparse[0, 0, 0, 0] = 99.0

        # select from sparse dimensions without removing batch dims
        msg = "selecting sparse dimensions is not supported for batched sparse compressed tensors."
        with self.assertRaisesRegex(RuntimeError, msg):
            sparse.select(-2, 0)

        with self.assertRaisesRegex(RuntimeError, msg):
            sparse.select(-1, 0)

    @skipMeta
    @dtypes(*all_types_and_complex_and(torch.half, torch.bool, torch.bfloat16))
    def test_resize(self, device, dtype):

        def numel(tensor):
            r = 1
            for s in tensor.shape:
                r *= s
            return r

        batch_shapes = [(), (2,), (2, 3)]
        for index_dtype, b in zip([torch.int32, torch.int64], batch_shapes):
            shape = (*b, 2, 3)
            nnz = 6
            a = self.genSparseCSRTensor(shape, nnz, dtype=dtype, device=device, index_dtype=index_dtype)
            self.assertEqual(a.numel(), numel(a))

            new_shape = (*b, 4, 5)
            a.resize_(new_shape)

            self.assertEqual(a.shape, new_shape)
            # resize to larger shape doesn't add specified elements
            self.assertEqual(a._nnz(), nnz)
            self.assertEqual(a.numel(), numel(a))

            new_shape = (*b, 1, 5)
            a.resize_(new_shape)

            self.assertEqual(a.shape, new_shape)
            # resize to smaller shape trims specified elements
            self.assertEqual(a._nnz(), 5)
            self.assertEqual(a.numel(), numel(a))

            # trim batched dimensions
            a.resize_(new_shape[-2], new_shape[-1])
            self.assertEqual(a.shape, (new_shape[-2], new_shape[-1]))
            self.assertEqual(a._nnz(), 5)
            self.assertEqual(a.numel(), numel(a))

    @skipMeta
    @dtypes(torch.float, torch.bool)
    @all_sparse_compressed_layouts()
    def test_resize_as_sparse_compressed(self, device, dtype, layout):

        def _check_resize_b_as_a(b, a):
            br = b.clone()
            br.resize_as_sparse_(a)

            # shape is inherited from a
            self.assertEqual(a.shape, br.shape)
            # other metadata is not affected
            self.assertEqual(b.layout, br.layout)
            self.assertEqual(b.device, br.device)
            self.assertEqual(b.dtype, br.dtype)

            def _get_compressed_plain_inds(t):
                compressed_indices_mth, plain_indices_mth = sparse_compressed_indices_methods[t.layout]
                return compressed_indices_mth(t), plain_indices_mth(t)

            br_compressed_indices, br_plain_indices = _get_compressed_plain_inds(br)
            br_values = br.values()

            b_compressed_indices, b_plain_indices = _get_compressed_plain_inds(b)
            a_compressed_indices, a_plain_indices = _get_compressed_plain_inds(a)
            self.assertEqual(a_plain_indices.shape, br_plain_indices.shape)
            self.assertEqual(a_compressed_indices.shape, br_compressed_indices.shape)
            # We don't check the content of br_plain_indices and br_compressed_indices
            # because it is not well-defined (the content depends on the original
            # shape of `b` that `resize_as` ought to discard) nor needed (the
            # subsequent operation likely updates the indices and values of `b` anyway).
            # the device/dtype of indices should always be unaffected
            self.assertEqual(b_plain_indices.dtype, br_plain_indices.dtype)
            self.assertEqual(b_plain_indices.device, br_plain_indices.device)
            self.assertEqual(b_compressed_indices.dtype, br_compressed_indices.dtype)
            self.assertEqual(b_compressed_indices.device, br_compressed_indices.device)
            # values are generated empty, shape is updated
            self.assertEqual(a.values().shape, br_values.shape)
            # the device/dtype of indices should always be unaffected
            b_values = b.values()
            self.assertEqual(b_values.dtype, br_values.dtype)
            self.assertEqual(b_values.device, br_values.device)
            # nnz will be picked up from a via new shape of values
            self.assertEqual(a._nnz(), br._nnz())

            # post resize the invariants of the layout are respected
            torch._validate_sparse_compressed_tensor_args(br_compressed_indices, br_plain_indices, br_values, br.shape,
                                                          br.layout)

        block_sparse = layout in (torch.sparse_bsr, torch.sparse_bsc)
        shape = (2, 1, 6, 4)
        nnz = 4
        blocksize = (2, 1) if block_sparse else ()
        for index_dtype in [torch.int32, torch.int64]:
            a = self.genSparseCompressedTensor(shape,
                                               layout=layout,
                                               device=device,
                                               index_dtype=index_dtype,
                                               dtype=dtype,
                                               nnz=nnz,
                                               blocksize=blocksize)

            # same size, resize should not trigger
            b = self.genSparseCompressedTensor(shape,
                                               layout=layout,
                                               device=device,
                                               index_dtype=index_dtype,
                                               dtype=dtype,
                                               nnz=nnz,
                                               blocksize=blocksize)

            # This test will not always trigger a resize, if the layouts are the same nothing should happen to b.
            # The invariants of the function as checked should still hold
            _check_resize_b_as_a(b, a)

            # same ndim, but bigger, more nnz, different dtype, different blocksize if blocked
            b = self.genSparseCompressedTensor(tuple(s * 2 for s in shape),
                                               layout=layout,
                                               device=device,
                                               dtype=torch.chalf,
                                               index_dtype=torch.int64 if index_dtype == torch.int32 else torch.int32,
                                               nnz=nnz * 2,
                                               blocksize=tuple(2 * bi for bi in blocksize))
            _check_resize_b_as_a(b, a)

            # different device, only check on cuda pass as we know we are testing in an environment
            # that has multiple devices

            # TODO: .cpu() does not seem to work correctly for sparse. Causes a call to `copy_` which
            # complains about incompatible nnz between src and self?
            if torch.device(device).type == 'cuda' and (layout not in (torch.sparse_bsc, torch.sparse_bsr)):
                a_cpu = self.genSparseCompressedTensor(shape,
                                                       layout=layout,
                                                       device='cpu',
                                                       index_dtype=index_dtype,
                                                       dtype=dtype,
                                                       nnz=nnz,
                                                       blocksize=blocksize)
                _check_resize_b_as_a(b, a)

            # error on a strided
            a_strided = a.to_dense()
            with self.assertRaisesRegex(
                    RuntimeError, r'resize_as_sparse_compressed_: src  expected sparse compressed tensor layout'):
                b.resize_as_sparse_(a_strided)

            # error on b strided
            b_strided = b.to_dense()
            with self.assertRaisesRegex(
                    RuntimeError, r'resize_as_sparse_compressed_: self  expected sparse compressed tensor layout'):
                b_strided.resize_as_sparse_(a)

            # error if layout does not match, transpose induces layout flip
            with self.assertRaisesRegex(RuntimeError,
                                        r"resize_as_sparse_compressed_tensor_: self and src must have the same layout"):
                b.transpose(-2, -1).resize_as_sparse_(a)
            with self.assertRaisesRegex(RuntimeError,
                                        r"resize_as_sparse_compressed_tensor_: self and src must have the same layout"):
                b.resize_as_sparse_(a.transpose(-2, -1))

    @skipMeta
    @dtypes(*all_types_and_complex_and(torch.half, torch.bool, torch.bfloat16))
    def test_resize_errors(self, device, dtype):
        for index_dtype in [torch.int32, torch.int64]:
            shape = (2, 3)
            nnz = 6
            a = self.genSparseCSRTensor(shape, nnz, dtype=dtype, device=device, index_dtype=index_dtype)

            with self.assertRaisesRegex(RuntimeError, "torch.resize_: Only batched sparse CSR matrices are supported"):
                new_shape = (4,)
                a.resize_(new_shape)

            # resizing of columns to smaller size is not implemented
            with self.assertRaisesRegex(
                RuntimeError,
                "torch.resize_: Resizing columns of sparse CSR tensors to a smaller value is not supported.",
            ):
                new_shape = (2, 2)
                a.resize_(new_shape)

    @dtypes(*all_types_and_complex_and(torch.half, torch.bool, torch.bfloat16))
    def test_sparse_csr_from_dense(self, device, dtype):
        dense = torch.tensor([[4, 5, 0], [0, 0, 0], [1, 0, 0]], dtype=dtype, device=device)
        sparse = dense.to_sparse_csr()
        self.assertEqual(torch.tensor([0, 2, 2, 3], dtype=torch.int64), sparse.crow_indices())
        self.assertEqual(torch.tensor([0, 1, 0], dtype=torch.int64), sparse.col_indices())
        self.assertEqual(torch.tensor([4, 5, 1], dtype=dtype), sparse.values())

        dense = torch.tensor([[0, 0, 0], [0, 0, 1], [1, 0, 0]], dtype=dtype, device=device)
        sparse = dense.to_sparse_csr()
        self.assertEqual(torch.tensor([0, 0, 1, 2], dtype=torch.int64), sparse.crow_indices())
        self.assertEqual(torch.tensor([2, 0], dtype=torch.int64), sparse.col_indices())
        self.assertEqual(torch.tensor([1, 1], dtype=dtype), sparse.values())

        dense = torch.tensor([[2, 2, 2], [2, 2, 2], [2, 2, 2]], dtype=dtype, device=device)
        sparse = dense.to_sparse_csr()
        self.assertEqual(torch.tensor([0, 3, 6, 9], dtype=torch.int64), sparse.crow_indices())
        self.assertEqual(torch.tensor([0, 1, 2] * 3, dtype=torch.int64), sparse.col_indices())
        self.assertEqual(torch.tensor([2] * 9, dtype=dtype), sparse.values())

    def _test_sparse_compressed_to_dense(self, device, dtype, layout):
        compressed_format_str = str(layout)[-3:]

        def to_compressed(t):
            return getattr(t, f"to_sparse_{compressed_format_str}")()

        def compressed_constructor(*input, **kwargs):
            constructor = getattr(torch, f"sparse_{compressed_format_str}_tensor")
            return constructor(*input, **kwargs)

        def get_dense_shape(shape, batch_ndim):
            if layout is torch.sparse_csc:
                compressed_dims_slice = slice(batch_ndim + 1, batch_ndim - 1, -1)
            else:
                compressed_dims_slice = slice(batch_ndim, batch_ndim + 2)
            return shape[:batch_ndim] + shape[compressed_dims_slice] + shape[batch_ndim + 2:]

        def transpose(t, batch_ndim):
            if layout is torch.sparse_csc:
                return t.transpose(batch_ndim, batch_ndim + 1)
            return t

        mn = [5, 2, 0]
        for (m, n) in itertools.product(mn, mn):
            size = (m, n)
            dense = make_tensor(size, dtype=dtype, device=device)
            sparse = to_compressed(dense)
            self.assertEqual(sparse.to_dense(), dense)

        batch_shape = (2, 3)
        compressed_indices = torch.tensor([0, 3, 5], device=device).repeat(6, 1).reshape(*batch_shape, -1)
        plain_indices = torch.tensor([0, 1, 2, 0, 1], device=device).repeat(6, 1).reshape(*batch_shape, -1)
        values = torch.tensor([1, 2, 1, 3, 4], device=device, dtype=dtype).repeat(6, 1).reshape(*batch_shape, -1)
        sparse = compressed_constructor(compressed_indices, plain_indices, values, dtype=dtype, device=device)
        dense_shape = get_dense_shape(sparse.shape, len(batch_shape))
        dense = torch.tensor([[1, 2, 1], [3, 4, 0]], dtype=dtype, device=device).repeat(6, 1).reshape(dense_shape)
        self.assertEqual(sparse.to_dense(), transpose(dense, len(batch_shape)))

    @dtypes(*all_types_and_complex_and(torch.half, torch.bool, torch.bfloat16))
    def test_sparse_csr_to_dense(self, device, dtype):
        self._test_sparse_compressed_to_dense(device, dtype, torch.sparse_csr)

    @dtypes(*all_types_and_complex_and(torch.half, torch.bool, torch.bfloat16))
    def test_sparse_csc_to_dense(self, device, dtype):
        self._test_sparse_compressed_to_dense(device, dtype, torch.sparse_csc)

    @skipMeta
    @skipCPUIfNoMklSparse
    @coalescedonoff
    @dtypes(torch.double)
    def test_coo_to_csr_convert(self, device, dtype, coalesced):
        with self.assertRaisesRegex(RuntimeError, "Input is supposed to be a vector"):
            torch._convert_indices_from_coo_to_csr(
                torch.randint(100, (5, 5), device=device),
                size=100)

        size = (5, 5)
        sparse_dim = 2
        nnz = 10
        sparse_coo, _, _ = self.genSparseTensor(size, sparse_dim, nnz, coalesced, device, dtype)
        sparse_csr = sparse_coo.to_sparse_csr()

        self.assertTrue(sparse_csr.is_sparse_csr)
        self.assertEqual(sparse_csr.to_dense(), sparse_coo.to_dense())

        vec = torch.randn((5, 1), dtype=dtype, device=device)
        coo_product = sparse_coo.matmul(vec)
        csr_product = sparse_csr.matmul(vec)

        self.assertEqual(coo_product, csr_product)

        vec = torch.randn((100, 1), dtype=dtype, device=device)
        index = torch.tensor([
            [1, 0, 35, 14, 39, 6, 71, 66, 40, 27],
            [92, 31, 62, 50, 22, 65, 89, 74, 56, 34],
        ], dtype=torch.int32)
        values = torch.tensor([1, 2, 3, 4, 5, 6, 7, 8, 9, 10], dtype=dtype, device=device)
        coo = torch.sparse_coo_tensor(index, values, torch.Size([100, 100]), dtype=dtype, device=device)
        csr = coo.to_sparse_csr()

        self.assertEqual(coo.matmul(vec), csr.matmul(vec))

        col_indices = torch.tensor([
            31, 92, 65, 50, 34, 62, 22, 56, 74, 89
        ], dtype=torch.int64, device=device)
        self.assertEqual(csr.col_indices(), col_indices)

        values = torch.tensor([2, 1, 6, 4, 10, 3, 5, 9, 8, 7], dtype=dtype, device=device)
        self.assertEqual(csr.values(), values)

    @parametrize("blocksize", [2, 4])
    @dtypes((torch.double, torch.int32), (torch.double, torch.int64))
    @unittest.skipIf(not TEST_SCIPY, "SciPy not found")
    @skipMeta
    def test_csr_to_block_csr(self, device, dtypes, blocksize):
        for shape in [(24, 24), (12, 24)]:
            dtype, index_dtype = dtypes
            m, k = shape
            nnz = random.randint(0, m * k)
            t = self.genSparseCSRTensor((m * blocksize, k * blocksize), nnz, dtype=dtype,
                                        device=device, index_dtype=index_dtype)
            st = sp.csr_matrix((t.values().cpu(), t.col_indices().cpu(), t.crow_indices().cpu()), shape=tuple(t.size()))
            block_t = t.to_sparse_bsr((blocksize, blocksize))
            self.assertEqual(block_t.values().dim(), 3)
            self.assertTrue(block_t.layout == torch.sparse_bsr)
            block_st = st.tobsr(blocksize=(blocksize, blocksize))
            block_st.sort_indices()
            self.assertEqual(block_t.values().cpu(), block_st.data)
            self.assertEqual(block_t.col_indices().cpu(), torch.tensor(block_st.indices).to(index_dtype))
            self.assertEqual(block_t.crow_indices().cpu(), torch.tensor(block_st.indptr).to(index_dtype))

    @dtypes(torch.double)
    @unittest.skipIf(not TEST_SCIPY, "SciPy not found")
    def test_csr_to_block_csr_errors(self, device, dtype):
        for index_dtype in [torch.int32, torch.int64]:
            nnz = 15
            t = self.genSparseCSRTensor((16, 16), nnz, dtype=dtype,
                                        device=device, index_dtype=index_dtype)

            with self.assertRaisesRegex(RuntimeError,
                                        r"tensor sparse size \(.*,.*\) must be divisible by given blocksize \(.*,.*\)"):
                block_t = t.to_sparse_bsr((5, 5))

    # TODO: Support auto generation of device check for sparse tensors
    # See: https://github.com/pytorch/pytorch/issues/59058
    @onlyCUDA
    @dtypes(torch.double)
    def test_matmul_device_mismatch(self, device, dtype):
        cpu = torch.rand((10, 10))
        cuda = cpu.cuda()
        for s, m1, m2 in itertools.product((cpu, cuda), repeat=3):
            csr = m1.to_sparse()
            if s.device == csr.device == m2.device:
                torch.addmm(s, csr, m2)
            else:
                with self.assertRaisesRegex(RuntimeError, "Expected all tensors to be on the same device"):
                    torch.addmm(s, csr, m2)

    @skipCPUIfNoMklSparse
    @skipCUDAIfNoSparseGeneric
    @dtypes(*floating_and_complex_types())
    @dtypesIfCUDA(*floating_and_complex_types_and(
                  *[torch.half] if SM53OrLater else [],
                  *[torch.bfloat16] if SM80OrLater else []))
    def test_csr_matvec(self, device, dtype):

        if TEST_WITH_ROCM and (dtype == torch.half or dtype == torch.bfloat16):
            self.skipTest("ROCm doesn't work with half dtypes correctly.")

        side = 100
        for index_dtype in [torch.int32, torch.int64]:
            csr = self.genSparseCSRTensor((side, side), 1000, device=device, dtype=dtype, index_dtype=index_dtype)
            vec = torch.randn(side, dtype=dtype, device=device)

            res = csr.matmul(vec)
            expected = csr.to_dense().matmul(vec)

            self.assertEqual(res, expected)

            bad_vec = torch.randn(side + 10, dtype=dtype, device=device)
            err_msg = "size mismatch, got"
            with self.assertRaisesRegex(RuntimeError, err_msg):
                csr.matmul(bad_vec)

    @onlyCUDA
    # hmm, the test passes ok on CUDA when Rocm is not available:
    @skipCUDAIfRocmVersionLessThan((5, 2))
    @dtypes(torch.float32, torch.float64, torch.complex64, torch.complex128)
    def test_baddbmm(self, device, dtype):

        # TODO: disable the invariant checks within torch.baddbmm that
        # constructs unconventional csr tensors leading to
        # RuntimeError: tensor dimensionality must be sum of batch,
        #     base, and dense dimensionalities (=0 + 2 + 0) but got 3
        # when invariant checking is enabled. When done, undecorate run_test.
        @torch.sparse.check_sparse_tensor_invariants(enable=False)
        def run_test(c, a, a_batched, b, op_b=False, op_out=False, *, dtype=None, device=None):
            alpha = complex(random.random(), random.random()) if dtype.is_complex else random.random()
            beta = complex(random.random(), random.random()) if dtype.is_complex else random.random()
            b = b.mH if (op_b and a.shape == b.shape) else b

            actual = torch.baddbmm(c, a_batched, b, alpha=alpha, beta=beta)

            out = torch.empty_like(c.mH if op_out and a.shape == b.shape else c)
            torch.baddbmm(c, a_batched, b, alpha=alpha, beta=beta, out=out)

            expected = [torch.addmm(c[i], a, b[i], alpha=alpha, beta=beta) for i in range(c.shape[0])]
            expected = torch.stack(expected, 0)

            self.assertEqual(actual, out)
            self.assertEqual(actual, expected)

        for index_dtype in [torch.int32, torch.int64]:
            for (m, n, k), batch_size, noncontiguous in zip(itertools.product([2, 5], repeat=3), [1, 3], [True, False]):
                nnz = random.randint(0, m * k)
                a = self.genSparseCSRTensor((m, k), nnz, dtype=dtype, device=device, index_dtype=index_dtype)

                # a_batched is a regular CSR tensor but with a batch dimension in the shape
                a_batched = torch.sparse_csr_tensor(
                    a.crow_indices(), a.col_indices(), a.values(), (batch_size, m, k), check_invariants=False)

                b = make_tensor((batch_size, k, n), dtype=dtype, device=device, noncontiguous=noncontiguous)
                c = make_tensor((batch_size, m, n), dtype=dtype, device=device, noncontiguous=noncontiguous)
                for op_b, op_out in itertools.product([True, False], repeat=2):
                    run_test(c, a, a_batched, b, op_b, op_out, dtype=dtype, device=device)

    @onlyCUDA
    @unittest.skipIf(TEST_WITH_ROCM, "Only CUDA 11+ is supported")
    @skipCUDAIfNoSparseGeneric
    @dtypes(torch.float32, torch.float64, torch.complex64, torch.complex128)
    def test_bmm(self, device, dtype):
        def run_test(a, a_batched, b, op_b=False, op_out=False, *, dtype=None, device=None):
            b = b.mH if (op_b and a.shape == b.shape) else b

            actual = torch.bmm(a_batched, b)

            out = torch.empty_like(actual.mH if op_out and a.shape == b.shape else actual)
            torch.bmm(a_batched, b, out=out)

            expected = [torch.mm(a, b[i]) for i in range(b.shape[0])]
            expected = torch.stack(expected, 0)

            self.assertEqual(actual, out)
            self.assertEqual(actual, expected)

        for index_dtype in [torch.int32, torch.int64]:
            for (m, n, k), batch_size, noncontiguous in zip(itertools.product([2, 5], repeat=3), [1, 3], [True, False]):
                nnz = random.randint(0, m * k)
                a = self.genSparseCSRTensor((m, k), nnz, dtype=dtype, device=device, index_dtype=index_dtype)

                # a_batched is a regular CSR tensor but with a batch
                # dimension in the shape. It is unorthodox in PyTorch
                # to represent a batch sparse tensor in this way,
                # hence checking the tensor invariants is locally
                # turned off.
                a_batched = torch.sparse_csr_tensor(
                    a.crow_indices(), a.col_indices(), a.values(), (batch_size, m, k), check_invariants=False)

                b = make_tensor((batch_size, k, n), dtype=dtype, device=device, noncontiguous=noncontiguous)
                for op_b, op_out in itertools.product([True, False], repeat=2):
                    run_test(a, a_batched, b, op_b, op_out, dtype=dtype, device=device)

    def run_test_block_addmm_addmv(self,
                                   addmv_addmm,
                                   c,
                                   a,
                                   b,
                                   op_b=False,
                                   op_out=False,
                                   *,
                                   dtype=None,
                                   device=None,
                                   ref=_npref_block_addmm_addmv):
        alpha = complex(random.random(), random.random()) if dtype.is_complex else random.random()
        beta = complex(random.random(), random.random()) if dtype.is_complex else random.random()
        b = b.mH if (op_b and a.shape == b.shape) else b

        actual = addmv_addmm(c, a, b, alpha=alpha, beta=beta)

        out = torch.empty_like(c.mH if op_out and a.shape == b.shape else c)
        addmv_addmm(c, a, b, alpha=alpha, beta=beta, out=out)
        expected = ref(c, a, b, alpha, beta)

        self.assertEqual(actual, out)
        self.assertEqual(actual, expected, lambda msg: f"{msg}\na={a}\nc={c}\nb={b}\nalpha={alpha} beta={beta}")

    # TODO: block_size 1 is broken
    @parametrize("block_size", [2, 3])
    @parametrize("index_dtype", [torch.int32, torch.int64])
    @parametrize("noncontiguous", [True, False])
    @skipCPUIfNoMklSparse
    @unittest.skipIf(not TEST_SCIPY, "SciPy not found")
    @skipIfTorchDynamo("raises 'sparse matrix length is ambiguous; use getnnz()'")
    @dtypes(*floating_and_complex_types())
    @dtypesIfCUDA(*floating_and_complex_types_and(
                  *[torch.half] if SM53OrLater else [],
                  *[torch.bfloat16] if SM80OrLater else []))
    @precisionOverride({torch.float32: 1e-3, torch.complex64: 1e-3,
                        torch.float64: 1e-5, torch.complex128: 1e-5,
                        torch.float16: 1e-3, torch.bfloat16: 1e-3})
    def test_block_addmm(self, device, dtype, index_dtype, block_size, noncontiguous):

        def make_transposed_addmm_op(f):

            def tt(t):
                if isinstance(t, torch.Tensor):
                    return t.transpose(-2, -1)
                else:
                    # assume numpy/scipy spmatrix
                    return t.transpose()

            @functools.wraps(f)
            def wrapper(c, a, b, alpha=None, beta=None, out=None):
                if out is not None:
                    # the ref takes no out kwarg
                    assert isinstance(out, torch.Tensor)
                    # transpose inplace to propagate out to checking context
                    out.transpose_(-2, -1)
                    return f(tt(c), tt(b), tt(a), alpha=alpha, beta=beta, out=out)
                else:
                    return f(tt(c), tt(b), tt(a), alpha=alpha, beta=beta)

            return wrapper

        def ref_sp_numpy(c, a, b, alpha=None, beta=None, out=None):

            def prep_input(t):

                def to_sp_block_compressed(t):

                    if t.layout is torch.sparse_bsc:
                        tt = t.transpose(-1, -2)
                    else:
                        tt = t

                    t_sp_bsr = sp.bsr_matrix(
                        (
                            tt.values().cpu().numpy(),
                            tt.col_indices().cpu().numpy(),
                            tt.crow_indices().cpu().numpy(),
                        ),
                        shape=tt.shape,
                    )

                    if t.layout is torch.sparse_bsc:
                        return t_sp_bsr.transpose()
                    else:
                        return t_sp_bsr

                if t.layout is not torch.strided:
                    return to_sp_block_compressed(t)
                else:
                    return t.cpu().resolve_conj().numpy()

            res = _npref_block_addmm_addmv(
                *(prep_input(t) for t in (c, a, b)),
                alpha,
                beta
            )

            if out is not None:
                out.copy_(res)
                return out
            else:
                return res

        def ref_half_bfloat16(c, a, b, alpha=None, beta=None, out=None):
            res = alpha * (a.to_dense().to(torch.float32) @ b.to_dense().to(torch.float32)).to(a.dtype) + beta * c
            if out is not None:
                out.copy_(res)
                return out
            else:
                return res

        if dtype in (torch.half, torch.bfloat16):
            ref = ref_half_bfloat16
        else:
            ref = ref_sp_numpy

        for (m, n, k) in itertools.product([2, 5], repeat=3):
            nnz = random.randint(0, m * k)
            a = self.genSparseCSRTensor((m, k), nnz, dtype=dtype, device=device, index_dtype=index_dtype)
            a_data = make_tensor((nnz, block_size, block_size), dtype=dtype, device=device)
            a_data = a_data.mT if noncontiguous else a_data
            a = torch.sparse_bsr_tensor(a.crow_indices(), a.col_indices(),
                                        a_data, (m * block_size, k * block_size), check_invariants=False)
            b = make_tensor((k * block_size, n * block_size), dtype=dtype, device=device, noncontiguous=noncontiguous)
            c = make_tensor((m * block_size, n * block_size), dtype=dtype, device=device, noncontiguous=noncontiguous)
            for op_b, op_out in itertools.product([True, False], repeat=2):
                self.run_test_block_addmm_addmv(torch.addmm, c, a, b, op_b, op_out, dtype=dtype, device=device, ref=ref)
                self.run_test_block_addmm_addmv(make_transposed_addmm_op(torch.addmm),
                                                c,
                                                a,
                                                b,
                                                op_b,
                                                op_out,
                                                dtype=dtype,
                                                device=device,
                                                ref=make_transposed_addmm_op(ref))

    @parametrize("block_size", [2, 3])
    @parametrize("index_dtype", [torch.int32, torch.int64])
    @parametrize("noncontiguous", [True, False])
    @unittest.skipIf(not TEST_SCIPY, "SciPy not found")
    @dtypes(torch.float32, torch.float64, torch.complex64, torch.complex128)
    def test_block_addmv(self, device, dtype, index_dtype, block_size, noncontiguous):
        # TODO: Explicitly disable block size 1 support
        # if (TEST_WITH_ROCM or not TEST_CUSPARSE_GENERIC) and block_size == 1:
        #     return
        def ref_block_addmv(c, a, b, alpha, beta):
            return _npref_block_addmm_addmv(c, a.to_dense(), b, alpha, beta)

        for (m, k) in itertools.product([2, 5], repeat=2):
            nnz = random.randint(0, m * k)
            if not noncontiguous:
                a = self.genSparseCSRTensor((m * block_size, k * block_size), nnz,
                                            dtype=dtype, device=device, index_dtype=index_dtype)
                a = a.to_sparse_bsr((block_size, block_size))
            else:
                a = self.genSparseCSRTensor((m, k), nnz, dtype=dtype, device=device, index_dtype=index_dtype)
                a_data = make_tensor((nnz, block_size, block_size), dtype=dtype, device=device)
                a_data = a_data.mT if noncontiguous else a_data   # Test column-major blocks
                a = torch.sparse_bsr_tensor(a.crow_indices(), a.col_indices(),
                                            a_data, (m * block_size, k * block_size), check_invariants=False)
            b = make_tensor((k * block_size,), dtype=dtype, device=device, noncontiguous=noncontiguous)
            c = make_tensor((m * block_size,), dtype=dtype, device=device, noncontiguous=noncontiguous)
            self.run_test_block_addmm_addmv(torch.addmv, c, a, b, dtype=dtype, device=device, ref=ref_block_addmv)

    @parametrize("matrix_shape", [(3, 3), (5, 7), (11, 9)], name_fn=lambda x: "shape_{}x{}".format(*x))
    @dtypes(torch.float32, torch.float64, torch.complex64, torch.complex128)
    @onlyCPU
    def test_addmv(self, device, dtype, matrix_shape):
        mat = torch.randn(matrix_shape, dtype=dtype, device=device)
        mat[mat.real < 0] = 0
        sparse_mat = mat.to_sparse_csr()
        mvec = torch.randn((mat.size(1),), dtype=dtype, device=device)
        avec = torch.randn((mat.size(0),), dtype=torch.float64, device=device)
        ref_output = torch.addmv(avec, mat, mvec)
        output = torch.addmv(avec, sparse_mat, mvec)
        self.assertEqual(ref_output, output)

    @parametrize("block_size", [2, 3])
    @parametrize("index_dtype", [torch.int32, torch.int64])
    @parametrize("noncontiguous", [True, False])
    @skipCPUIfNoMklSparse
    @unittest.skipIf(not TEST_SCIPY, "SciPy not found")
    @dtypes(torch.float32, torch.float64, torch.complex64, torch.complex128)
    def test_block_triangular_solve(self, device, dtype, index_dtype, block_size, noncontiguous):
        def run_test(a, b, upper, transpose, unitriangular, op_out):
            if unitriangular and self.device_type == 'cpu':
                # TODO: When unitriangular=True results are not correct on CPU
                return

            if not upper and self.device_type == 'cpu':
                # TODO: When upper=False some generated inputs might crash on CPU
                return

            actual = torch.triangular_solve(b, a, upper=upper, unitriangular=unitriangular, transpose=transpose)
            actual_X = actual.solution
            actual_A_clone = actual.cloned_coefficient
            self.assertTrue(actual_A_clone.numel() == 0)
            if a._nnz() == 0:
                self.assertTrue(actual_X.isnan().all())
                return

            # TODO: replace with torch method when implemented to_dense() on block sparse tensor
            a_bsr = sp.bsr_matrix(
                (
                    a.values().cpu().numpy(),
                    a.col_indices().cpu().numpy(),
                    a.crow_indices().cpu().numpy(),
                ),
                shape=a.shape,
            )
            expected_X, _ = torch.triangular_solve(
                b,
                torch.tensor(a_bsr.todense(), device=device),
                transpose=transpose,
                upper=upper,
                unitriangular=unitriangular)

            if expected_X.isnan().any():
                # TODO: zeros on the diagonal are not handled for CPU path
                # there's no way to query this info from MKL
                if self.device_type == 'cuda' and not TEST_WITH_ROCM:
                    self.assertTrue(actual_X.isnan().any() or actual_X.isinf().any())
                return

            self.assertEqual(actual_X, expected_X)

            out = torch.empty_like(b.mH if op_out and a.shape == b.shape else b)
            torch.triangular_solve(
                b, a,
                upper=upper, unitriangular=unitriangular, transpose=transpose, out=(out, actual_A_clone)
            )
            self.assertEqual(out, actual_X)
            self.assertEqual(out, expected_X)

        for (m, k) in itertools.product([2, 3], [1, 3]):
            nnz = random.randint(0, m * m)
            if not noncontiguous:
                a = self.genSparseCSRTensor((m * block_size, m * block_size), nnz,
                                            dtype=dtype, device=device, index_dtype=index_dtype)
                a = a.to_sparse_bsr((block_size, block_size))
            else:
                a = self.genSparseCSRTensor((m, m), nnz, dtype=dtype, device=device, index_dtype=index_dtype)
                a_data = make_tensor((nnz, block_size, block_size), dtype=dtype, device=device)
                a_data = a_data.mT if noncontiguous else a_data  # Test column-major blocks
                a = torch.sparse_bsr_tensor(a.crow_indices(), a.col_indices(),
                                            a_data, (m * block_size, m * block_size), check_invariants=False)
            b = make_tensor((m * block_size, k), dtype=dtype, device=device, noncontiguous=noncontiguous)

            for (upper, unitriangular, transpose, op_out) in itertools.product([True, False], repeat=4):
                run_test(a, b, upper, unitriangular, transpose, op_out)

    @skipCPUIfNoMklSparse
    @unittest.skipIf(TEST_WITH_ROCM, "Only CUDA 11+ is supported")
    @dtypes(torch.double)
    def test_mm(self, device, dtype):
        def test_shape(di, dj, dk, nnz0=None, nnz1=None):
            for index_dtype in [torch.int32, torch.int64]:
                alpha = random.random()
                beta = random.random()

                def _test_addmm(t, x, y):
                    # TODO: addmm doesn't support strided result for sparse inputs.
                    # res = beta * t  + alpha * (x @ y)
                    res = torch.addmm(t, x, y, beta=beta, alpha=alpha)
                    expected = torch.addmm(t, x.to_dense(), y.to_dense(), beta=beta, alpha=alpha)
                    self.assertEqual(res, expected)

                    res = torch.addmm(t, x, y)
                    expected = torch.addmm(t, x.to_dense(), y.to_dense())
                    self.assertEqual(res, expected)

                def _test_mm(x, y):
                    res = torch.mm(x, y)
                    expected = torch.mm(x.to_dense(), y.to_dense())
                    if x.layout is torch.strided or y.layout is torch.strided:
                        self.assertEqual(res.layout, torch.strided)
                    else:
                        self.assertEqual(res.layout, torch.sparse_csr)
                    self.assertEqual(res.to_dense(), expected)

                def _test(t, x, y):
                    _test_addmm(t, x, y)
                    _test_mm(x, y)

                if nnz0 is None:
                    nnz0 = random.randint(di * dk // 2, di * dk)
                t = torch.randn(di, dj, dtype=dtype, device=device)
                x = self.genSparseCSRTensor((di, dk), nnz0, device=device, dtype=dtype, index_dtype=index_dtype)
                y = torch.randn(dk, dj, dtype=dtype, device=device)
                _test(t, x, y)

                t = torch.randn(di, dj, dtype=dtype, device=device)
                x = self.genSparseCSCTensor((di, dk), nnz0, device=device, dtype=dtype, index_dtype=index_dtype)
                y = torch.randn(dk, dj, dtype=dtype, device=device)
                _test(t, x, y)

                if nnz1 is None:
                    nnz1 = random.randint(dk * dj // 2, dk * dj)
                t = torch.randn(di, dj, dtype=dtype, device=device)
                x = torch.randn(di, dk, dtype=dtype, device=device)
                y = self.genSparseCSRTensor((dk, dj), nnz1, device=device, dtype=dtype, index_dtype=index_dtype)
                _test(t, x, y)

                t = torch.randn(di, dj, dtype=dtype, device=device)
                x = torch.randn(di, dk, dtype=dtype, device=device)
                y = self.genSparseCSCTensor((dk, dj), nnz1, device=device, dtype=dtype, index_dtype=index_dtype)
                _test(t, x, y)

                x_shape, y_shape = x.shape, y.shape

                gen_csr_csc = [self.genSparseCSRTensor, self.genSparseCSCTensor]

                # Test mm({CSR, CSC}, {CSR, CSC})
                for gen_x, gen_y in itertools.product(gen_csr_csc, gen_csr_csc):
                    x = gen_x(x_shape, nnz0, device=device, dtype=dtype, index_dtype=index_dtype)
                    y = gen_y(y_shape, nnz1, device=device, dtype=dtype, index_dtype=index_dtype)
                    _test_mm(x, y)

        def test_empty_inputs(lhs_layout, rhs_layout):
            xd = torch.rand(10, 0, device=device, dtype=dtype)
            yd = xd.transpose(-2, -1)
            zd = torch.rand(0, 0, device=device, dtype=dtype)

            xls, yls, zls = (t.to_sparse(layout=lhs_layout) for t in (xd, yd, zd))
            xrs, yrs, zrs = (t.to_sparse(layout=rhs_layout) for t in (xd, yd, zd))

            for ls, rs, ld, rd in [(xls, yrs, xd, yd), (xls, zrs, xd, zd), (zls, yrs, zd, yd), (zls, zrs, zd, zd)]:
                res_sparse = ls @ rs
                res_dense = ld @ rd
                self.assertEqual(res_sparse.to_dense(), res_dense)

        def test_orthogonal_inputs(lhs_layout, rhs_layout):
            ones = torch.ones(2, 2, device=device, dtype=dtype)
            zeros = torch.zeros(2, 2, device=device, dtype=dtype)
            x = torch.cat((ones, zeros), -1).to_sparse(layout=lhs_layout)
            y = torch.cat((zeros, ones), -2).to_sparse(layout=rhs_layout)
            res = x @ y
            res_expected = torch.zeros(*res.shape, device=device, dtype=dtype, layout=res.layout)
            self.assertEqual(res, res_expected)

        for lhs_layout, rhs_layout in itertools.product([torch.sparse_csr, torch.sparse_csc], repeat=2):
            test_empty_inputs(lhs_layout, rhs_layout)
            test_orthogonal_inputs(lhs_layout, rhs_layout)

        for i in [2, 4]:
            for j in [2, 4, 7]:
                for k in [2, 3, 7]:
                    test_shape(i, j, k)
        test_shape(4, 4, 4, 0, 0)

    @skipCPUIfNoMklSparse
    @dtypes(*floating_and_complex_types())
    @dtypesIfCUDA(*floating_and_complex_types_and(
                  *[torch.half] if SM53OrLater and TEST_CUSPARSE_GENERIC else [],
                  *[torch.bfloat16] if SM80OrLater and TEST_CUSPARSE_GENERIC else []))
    @precisionOverride({torch.bfloat16: 1e-2, torch.float16: 1e-2})
    def test_sparse_mm(self, device, dtype):
        def test_shape(d1, d2, d3, nnz, transposed, index_dtype):
            if transposed:
                D = torch.randn(d3, d2, dtype=dtype, device=device).t_()
            else:
                D = torch.randn(d2, d3, dtype=dtype, device=device)
            S = self.genSparseCSRTensor((d1, d2), nnz, device=device, dtype=dtype, index_dtype=index_dtype)
            S_dense = S.to_dense()
            self.assertEqual(torch.sparse.mm(S, D), torch.mm(S_dense, D))

        for index_dtype in [torch.int32, torch.int64]:
            test_shape(7, 8, 9, 20, False, index_dtype)
            test_shape(7, 8, 9, 20, True, index_dtype)

    @dtypes(*floating_and_complex_types())
    @dtypesIfCUDA(*floating_and_complex_types_and(
                  *[torch.half] if SM53OrLater and TEST_CUSPARSE_GENERIC else [],
                  *[torch.bfloat16] if SM80OrLater and TEST_CUSPARSE_GENERIC else []))
    @precisionOverride({torch.bfloat16: 1e-2, torch.float16: 1e-2})
    def test_sparse_addmm(self, device, dtype):
        def test_shape(m, n, p, nnz, broadcast, index_dtype, alpha_beta=None):
            if alpha_beta is None:
                alpha = random.random()
                beta = random.random()
            else:
                alpha, beta = alpha_beta
            if broadcast:
                D1 = make_tensor((), dtype=dtype, device=device)
            else:
                D1 = make_tensor([n, p], dtype=dtype, device=device)
            D2 = make_tensor([m, p], dtype=dtype, device=device)
            S = self.genSparseCSRTensor([n, m], nnz, dtype=dtype, device=device, index_dtype=index_dtype)
            S_dense = S.to_dense()
            Y = torch.sparse.addmm(D1, S, D2, beta=beta, alpha=alpha)
            Y_dense = torch.addmm(D1, S_dense, D2, beta=beta, alpha=alpha)
            self.assertEqual(Y, Y_dense)

        for index_dtype in [torch.int32, torch.int64]:
            test_shape(7, 8, 9, 20, False, index_dtype, None)
            test_shape(7, 8, 9, 20, True, index_dtype, None)
            test_shape(7, 8, 9, 20, False, index_dtype, (1, 0))
            test_shape(7, 8, 9, 20, True, index_dtype, (1, 0))
            test_shape(7, 8, 9, 20, False, index_dtype, (1, 1))
            test_shape(7, 8, 9, 20, True, index_dtype, (1, 1))

    @skipCPUIfNoMklSparse
    @dtypes(*floating_and_complex_types())
    @precisionOverride({torch.double: 1e-8, torch.float: 1e-4, torch.bfloat16: 0.6,
                        torch.half: 1e-1, torch.cfloat: 1e-4, torch.cdouble: 1e-8})
    @dtypesIfCUDA(*floating_types_and(torch.complex64,
                                      *[torch.bfloat16] if SM80OrLater else [],
                                      *[torch.half] if SM53OrLater else [],
                                      *[torch.complex128] if CUSPARSE_SPMM_COMPLEX128_SUPPORTED else []))
    @sparse_compressed_nonblock_layouts()
    @skipCUDAIf(
        not _check_cusparse_spgemm_available(),
        "cuSparse Generic API SpGEMM is not available"
    )
    def test_addmm_all_sparse_csr(self, device, dtype, layout):
        M = torch.randn(10, 25, device=device).to(dtype)
        m1 = torch.randn(10, 50, device=device).to(dtype)
        m2 = torch.randn(50, 25, device=device).to(dtype)
        _test_addmm_addmv(self, torch.addmm, M, m1, m2, layout=layout, mode="all_sparse")

        # Test 0-strided
        M = torch.randn(10, 1, device=device).to(dtype).expand(10, 25)
        m1 = torch.randn(10, 1, device=device).to(dtype).expand(10, 50)
        m2 = torch.randn(50, 25, device=device).to(dtype)
        _test_addmm_addmv(self, torch.addmm, M, m1, m2, layout=layout, mode="all_sparse")

        # Test beta=0, M=nan
        M = torch.full((10, 25), float('nan'), device=device).to(dtype)
        m1 = torch.randn(10, 50, device=device).to(dtype)
        m2 = torch.randn(50, 25, device=device).to(dtype)
        _test_addmm_addmv(self, torch.addmm, M, m1, m2, beta=0, layout=layout, mode="all_sparse")

        # Test transpose
        for t1, t2, t3, t4 in itertools.product([True, False], repeat=4):
            def maybe_transpose(cond, m):
                if not cond:
                    return m
                return m.t().clone(memory_format=torch.contiguous_format).t()

            M = maybe_transpose(t1, torch.randn(10, 25, device=device).to(dtype))
            m1 = maybe_transpose(t2, torch.randn(10, 50, device=device).to(dtype))
            m2 = maybe_transpose(t3, torch.randn(50, 25, device=device).to(dtype))
            _test_addmm_addmv(self, torch.addmm, M, m1, m2, transpose_out=t4, layout=layout, mode="all_sparse")

    @onlyCPU
    @skipCPUIfNoMklSparse
    @dtypes(*floating_and_complex_types())
    @sparse_compressed_nonblock_layouts()
    def test_addmm_dense_result(self, device, dtype, layout):
        M = torch.randn(10, 25, device=device).to(dtype)
        m1 = torch.randn(10, 50, device=device).to(dtype)
        m2 = torch.randn(50, 25, device=device).to(dtype)
        _test_addmm_addmv(self, torch.addmm, M, m1, m2, layout=layout, mode="dense_result")

        # Test 0-strided
        M = torch.randn(10, 1, device=device).to(dtype).expand(10, 25)
        m1 = torch.randn(10, 1, device=device).to(dtype).expand(10, 50)
        m2 = torch.randn(50, 25, device=device).to(dtype)
        _test_addmm_addmv(self, torch.addmm, M, m1, m2, layout=layout, mode="dense_result")

        # Test beta=0, M=nan
        M = torch.full((10, 25), float('nan'), device=device).to(dtype)
        m1 = torch.randn(10, 50, device=device).to(dtype)
        m2 = torch.randn(50, 25, device=device).to(dtype)
        _test_addmm_addmv(self, torch.addmm, M, m1, m2, beta=0, layout=layout, mode="dense_result")

        # Test transpose
        for t1, t2, t3, t4 in itertools.product([True, False], repeat=4):
            def maybe_transpose(cond, m):
                if not cond:
                    return m
                return m.t().clone(memory_format=torch.contiguous_format).t()

            M = maybe_transpose(t1, torch.randn(10, 25, device=device).to(dtype))
            m1 = maybe_transpose(t2, torch.randn(10, 50, device=device).to(dtype))
            m2 = maybe_transpose(t3, torch.randn(50, 25, device=device).to(dtype))
            _test_addmm_addmv(self, torch.addmm, M, m1, m2, transpose_out=t4, layout=layout, mode="dense_result")

    @parametrize("k", [0, 1, 8])
    @parametrize("n", [0, 1, 10])
    @parametrize("m", [0, 1, 25])
    @skipCPUIfNoMklSparse
    @dtypes(*floating_and_complex_types())
    @dtypesIfCUDA(*floating_types_and(torch.complex64,
                                      *[torch.bfloat16] if SM80OrLater else [],
                                      *[torch.half] if SM53OrLater else [],
                                      *[torch.complex128] if CUSPARSE_SPMM_COMPLEX128_SUPPORTED else []))
    @precisionOverride({torch.double: 1e-8, torch.float: 1e-4, torch.bfloat16: 0.6,
                        torch.half: 1e-1, torch.cfloat: 1e-4, torch.cdouble: 1e-8})
    def test_addmm_sizes_all_sparse_csr(self, device, dtype, m, n, k):
        if (TEST_WITH_ROCM and k != 0 and n != 0 and m != 0):
            self.skipTest("Skipped on ROCm")
        M = torch.randn(n, m, device=device).to(dtype)
        m1 = torch.randn(n, k, device=device).to(dtype)
        m2 = torch.randn(k, m, device=device).to(dtype)
        _test_addmm_addmv(self, torch.addmm, M, m1, m2, layout=torch.sparse_csr, mode="all_sparse")

        M = torch.randn(n, m, device=device).to(dtype).to_sparse_csr()
        m1 = torch.randn(n, k + 1, device=device).to(dtype).to_sparse_csr()
        m2 = torch.randn(k, m, device=device).to(dtype).to_sparse_csr()
        self.assertRaisesRegex(RuntimeError, f"{n}x{k + 1}.*{k}x{m}", lambda: torch.addmm(M, m1, m2))
        self.assertRaisesRegex(RuntimeError, f"{n}x{k + 1}.*{k}x{m}", lambda: torch.mm(m1, m2))

    @skipCPUIfNoMklSparse
    @dtypes(torch.float)
    def test_addmm_errors(self, device, dtype):
        # test that the errors are the same for dense and sparse versions
        import re

        def test1(*, is_sparse):
            # shapes must be compatible for matrix multiplication
            a = make_tensor((2, 3), dtype=dtype, device=device)
            if is_sparse:
                a_sparse = a.to_sparse_csr()
                return torch.addmm(a, a_sparse, a)
            else:
                return torch.addmm(a, a, a)

        def test2(*, is_sparse):
            # mat2 must be a matrix
            a = make_tensor((2, 3), dtype=dtype, device=device)
            if is_sparse:
                a_sparse = a.to_sparse_csr()
                return torch.addmm(a, a_sparse, a.unsqueeze(0))
            else:
                return torch.addmm(a, a, a.unsqueeze(0))

        def test3(*, is_sparse):
            # the first input needs to be 1D or 2D
            a = make_tensor((3, 3), dtype=dtype, device=device)
            if is_sparse:
                a_sparse = a.to_sparse_csr()
                return torch.addmm(a.unsqueeze(0), a_sparse, a)
            else:
                return torch.addmm(a.unsqueeze(0), a, a)

        for test in (test1, test2, test3):
            try:
                test(is_sparse=False)
            except RuntimeError as msg:
                with self.assertRaisesRegex(RuntimeError, re.escape(str(msg))):
                    test(is_sparse=True)

    @skipCPUIfNoMklSparse
    @dtypes(torch.float)
    def test_mm_errors(self, device, dtype):
        # test that the errors are the same for dense and sparse versions
        import re

        def test1(*, is_sparse):
            # shapes must be compatible for matrix multiplication
            a = make_tensor((2, 3), dtype=dtype, device=device)
            if is_sparse:
                a_sparse = a.to_sparse_csr()
                return torch.mm(a_sparse, a)
            else:
                return torch.mm(a, a)

        def test2(*, is_sparse):
            # mat2 must be a matrix
            a = make_tensor((2, 3), dtype=dtype, device=device)
            if is_sparse:
                a_sparse = a.to_sparse_csr()
                return torch.mm(a_sparse, a.unsqueeze(0))
            else:
                return torch.mm(a, a.unsqueeze(0))

        for test in (test1, test2):
            try:
                test(is_sparse=False)
            except RuntimeError as msg:
                with self.assertRaisesRegex(RuntimeError, re.escape(str(msg))):
                    test(is_sparse=True)

    @sparse_compressed_nonblock_layouts()
    @dtypes(torch.float, torch.double)
    def test_add(self, device, layout, dtype):
        def _test_spadd_shape(nnz, shape):
            # sparse.to_dense() uses torch.add internally so if torch.add is wrong,
            # the dense tensor will be wrong but this test would still pass
            # there's a separate test that checks for the correctness of the .to_dense() call
            x = self.genSparseCompressedTensor(shape, nnz,
                                               dtype=dtype,
                                               device=device,
                                               index_dtype=torch.int32,
                                               layout=layout,
                                               blocksize=())
            y = torch.randn(*shape, dtype=dtype, device=device)
            r = random.random()

            res = torch.add(y, x, alpha=r)
            expected = y + r * x.to_dense()
            self.assertEqual(res, expected)
            res_perm = torch.add(x, y, alpha=r)
            self.assertEqual(res_perm, expected)

            # Non contiguous dense tensor
            s = list(shape)
            s[0] = shape[-1]
            s[-1] = shape[0]
            y = torch.randn(*s, dtype=torch.double, device=device)
            y.transpose_(0, len(s) - 1)
            r = random.random()

            res = torch.add(y, x, alpha=r)
            expected = y + r * x.to_dense()
            res_perm = torch.add(x, y, alpha=r)

            self.assertEqual(res, expected)
            self.assertEqual(res_perm, expected)


        ns = [2, 5]
        batch_shapes = [(), (2,), (2, 3)]
        for b, m, n in itertools.product(batch_shapes, ns, ns):
            _test_spadd_shape(0, (*b, m, n))
            _test_spadd_shape(m * n // 2, (*b, m, n))
            _test_spadd_shape(m * n, (*b, m, n))

    @dtypes(torch.float, torch.double)
    def test_mul(self, device, dtype):
        # TODO: This whole test should be migrated to OpInfos
        def _test_spadd_shape(fn, nnz, shape):
            x = self.genSparseCSRTensor(shape, nnz, dtype=dtype, device=device, index_dtype=torch.int32)
            y = self.genSparseCSRTensor(shape, nnz, dtype=dtype, device=device, index_dtype=torch.int32)

            # Forward comparison
            res_sparse_sparse = fn(y, x)
            res_dense_sparse = fn(y.to_dense(), x)
            res_sparse_dense = fn(y, x.to_dense())
            expected = fn(y.to_dense(), x.to_dense())
            self.assertEqual(res_sparse_sparse, expected)
            # TODO: While result of mul(dense, csr) is csr, it is not fully compressed.
            # That means it may contain materialized zeros, since the dense argument
            # is converted according to the sparsity pattern of csr. In the future
            # we might require the result to be fully compressed.
            self.assertEqual(res_dense_sparse, expected)
            self.assertEqual(res_sparse_dense, expected)

            # Grad comparison
            x = self.genSparseCSRTensor(shape, nnz, dtype=dtype, device=device, index_dtype=torch.int32)
            y = self.genSparseCSRTensor(shape, nnz, dtype=dtype, device=device, index_dtype=torch.int32)
            z = self.genSparseCSRTensor(shape, nnz, dtype=dtype, device=device, index_dtype=torch.int32)

            # csr * csr -> csr with csr, csr gradients
            x_a = x.clone().requires_grad_()
            y_a = y.clone().requires_grad_()

            fn(y_a, x_a).backward(z)

            x_dense_a = x.to_dense().requires_grad_()
            y_dense_a = y.to_dense().requires_grad_()

            fn(y_dense_a, x_dense_a).backward(z.to_dense())

            self.assertEqual(x_a.grad.layout, torch.sparse_csr)
            self.assertEqual(y_a.grad.layout, torch.sparse_csr)

            self.assertEqual(x_a.grad.to_dense(), x_dense_a.grad)
            self.assertEqual(y_a.grad.to_dense(), y_dense_a.grad)

            # TODO: Currently strided Tensors cannot have csr gradients
            # dense * csr -> csr with csr, dense gradients
            x_a = x.clone().requires_grad_()
            y_a = y.to_dense().clone().requires_grad_()
            err_msg = "Function MulBackward0 returned an invalid gradient at index 0 - expected layout Strided but got SparseCsr"
            with self.assertRaisesRegex(RuntimeError, err_msg):
                fn(y_a, x_a).backward(z)

            # csr * dense -> csr with dense, csr gradients
            x_a = x.to_dense().clone().requires_grad_()
            y_a = y.clone().requires_grad_()
            err_msg = "Function MulBackward0 returned an invalid gradient at index 1 - expected layout Strided but got SparseCsr"
            with self.assertRaisesRegex(RuntimeError, err_msg):
                fn(y_a, x_a).backward(z)

        _test_spadd_shape(torch.mul, 100, [100, 100])
        _test_spadd_shape(torch.mul, 0, [100, 100])
        _test_spadd_shape(torch.mul, 100, [100, 1])
        _test_spadd_shape(torch.mul, 100, [1, 100])

    # TODO: enable hybrid once to_dense supports it
    @parametrize('enable_hybrid', [False])
    @all_sparse_compressed_layouts()
    @dtypes(*all_types_and_complex_and(torch.bool, torch.bfloat16, torch.half))
    def test_mul_scalar(self, layout, device, dtype, enable_hybrid):
        for sparse in self.generate_simple_inputs(
                layout, device=device, dtype=dtype, index_dtype=torch.int32, enable_hybrid=enable_hybrid):
            for scalar_dtype in all_types_and_complex_and(torch.bool, torch.bfloat16, torch.half):
                # ComplexHalf is experimental
                if dtype is torch.half and scalar_dtype.is_complex:
                    continue

                scalar_t = torch.tensor(2, dtype=scalar_dtype)
                for scalar in (scalar_t, scalar_t.item()):
                    res_out = sparse.mul(scalar)
                    self.assertEqual(res_out, scalar * sparse)

                    res_dense_out = sparse.to_dense().mul(scalar)
                    # BUG: dispatcher ignores mul.Scalar(Tensor, Scalar)
                    # This issues is circumvented in the mul(Tensor, Tensor) kernel.
                    self.assertEqual(res_out, res_dense_out)

                    if dtype == torch.result_type(sparse, scalar):
                        res_in_dense = sparse.to_dense().mul_(scalar)
                        res_in = sparse.clone().mul_(scalar)
                        self.assertEqual(res_in, res_in_dense)
                        self.assertEqual(res_out, res_in)

    @skipCPUIfNoMklSparse
    @dtypes(torch.float32, torch.float64, torch.complex64, torch.complex128)
    def test_sparse_add(self, device, dtype):
        def run_test(m, n, index_dtype):

            alpha = random.random()
            nnz1 = random.randint(0, m * n)
            nnz2 = random.randint(0, m * n)
            nnz3 = random.randint(0, m * n)

            if TEST_WITH_ROCM:
                # ROCm fails when nnz = 0
                nnz1, nnz2, nnz3 = max(1, nnz1), max(1, nnz2), max(1, nnz3)

            S1 = self.genSparseCSRTensor([m, n], nnz1, dtype=dtype, device=device, index_dtype=index_dtype)
            S2 = self.genSparseCSRTensor([m, n], nnz2, dtype=dtype, device=device, index_dtype=index_dtype)
            S3 = self.genSparseCSRTensor([m, n], nnz3, dtype=dtype, device=device, index_dtype=index_dtype)
            sparse_args = [S1, S2, S3]
            dense_args = [t.to_dense() for t in sparse_args]
            arg_idx = list(range(len(sparse_args)))
            out_idx = arg_idx + [None]

            for idx1, idx2, idx3 in itertools.product(arg_idx, arg_idx, out_idx):
                s1 = sparse_args[idx1]
                s2 = sparse_args[idx2]
                s3 = None if idx3 is None else sparse_args[idx3]
                d1 = dense_args[idx1]
                d2 = dense_args[idx2]
                d3 = None if idx3 is None else dense_args[idx3]

                expected = torch.add(d1, d2, alpha=alpha, out=d3)
                actual = torch.add(s1, s2, alpha=alpha, out=s3)
                self.assertEqual(actual.crow_indices().dtype, index_dtype)
                self.assertEqual(actual.col_indices().dtype, index_dtype)
                self.assertEqual(actual, expected)
                self.assertEqual(s3, d3)
                if s3 is not None:
                    self.assertEqual(s3.crow_indices().dtype, index_dtype)
                    self.assertEqual(s3.col_indices().dtype, index_dtype)

        for index_dtype in [torch.int32, torch.int64]:
            for m, n in itertools.product([3, 5], [3, 5]):
                run_test(m, n, index_dtype)

    @dtypes(torch.float32, torch.float64, torch.complex64, torch.complex128)
    def test_sparse_add_errors(self, device, dtype):
        def run_test(index_type):
            a = self.genSparseCSRTensor((2, 2), 3, dtype=dtype, device=device, index_dtype=index_dtype)
            b = self.genSparseCSRTensor((2, 1), 2, dtype=dtype, device=device, index_dtype=index_dtype)
            with self.assertRaisesRegex(RuntimeError, "Expected input tensors to have the same shape"):
                torch.add(a, b)

        for index_dtype in [torch.int32, torch.int64]:
            run_test(index_dtype)

    @skipCPUIfNoMklSparse
    @skipCUDAIf(
        not _check_cusparse_triangular_solve_available(),
        "cuSparse Generic API SpSV is not available"
    )
    @dtypes(torch.float32, torch.float64, torch.complex64, torch.complex128)
    @precisionOverride({torch.float32: 1e-3, torch.complex64: 1e-3,
                        torch.float64: 1e-8, torch.complex128: 1e-8})
    def test_sparse_triangular_solve(self, device, dtype):

        def run_test(n, k, upper, unitriangular, transpose, zero):
            if not unitriangular:
                triangle_function = torch.triu if upper else torch.tril
            else:
                # Make sure diagonal elements are not materialized.
                # This is to exercise `unitriangular=True` not relying on
                # explicit presence of these indices.
                if upper:
                    def remove_diagonal(t):
                        return t.triu(-1)

                else:
                    def remove_diagonal(t):
                        return t.tril(-1)

                triangle_function = remove_diagonal

            make_A = torch.zeros if zero else make_tensor
            A = make_A((n, n), dtype=dtype, device=device)
            A = triangle_function(A)
            A_sparse = A.to_sparse_csr()
            B = make_tensor((n, k), dtype=dtype, device=device)

            expected = torch.triangular_solve(B, A, upper=upper, unitriangular=unitriangular, transpose=transpose)
            expected_X = expected.solution

            actual = torch.triangular_solve(B, A_sparse, upper=upper, unitriangular=unitriangular, transpose=transpose)
            actual_X = actual.solution
            actual_A_clone = actual.cloned_coefficient
            self.assertTrue(actual_A_clone.numel() == 0)
            if A_sparse._nnz() == 0:
                self.assertTrue(actual_X.isnan().all())
                return
            self.assertEqual(actual_X, expected_X)

            # test out with C contiguous strides
            out = torch.empty_strided((n, k), (k, 1), dtype=dtype, device=device)
            torch.triangular_solve(
                B, A_sparse,
                upper=upper, unitriangular=unitriangular, transpose=transpose, out=(out, actual_A_clone)
            )
            self.assertEqual(out, expected_X)

            # test out with F contiguous strides
            out = torch.empty_strided((n, k), (1, n), dtype=dtype, device=device)
            torch.triangular_solve(
                B, A_sparse,
                upper=upper, unitriangular=unitriangular, transpose=transpose, out=(out, actual_A_clone)
            )
            self.assertEqual(out, expected_X)
            self.assertEqual(out.stride(), (1, n))

            # test out with discontiguous strides
            out = torch.empty_strided((2 * n, k), (1, 2 * n), dtype=dtype, device=device)[::2]
            if n > 0 and k > 0:
                self.assertFalse(out.is_contiguous())
                self.assertFalse(out.t().is_contiguous())
            before_stride = out.stride()
            torch.triangular_solve(
                B, A_sparse,
                upper=upper, unitriangular=unitriangular, transpose=transpose, out=(out, actual_A_clone)
            )
            self.assertEqual(out, expected_X)
            self.assertEqual(out.stride(), before_stride)

        ks = [0, 1, 3]
        ns = [5, 3, 0]
        for (k, n), (upper, unitriangular, transpose, zero) in itertools.product(itertools.product(ks, ns),
                                                                                 itertools.product([True, False], repeat=4)):
            run_test(n, k, upper, unitriangular, transpose, zero)

    @skipCUDAIfRocm
    @skipCUDAIf(
        not _check_cusparse_sddmm_available(),
        "cuSparse Generic API SDDMM is not available"
    )
    @dtypes(torch.float32, torch.float64, torch.complex64, torch.complex128)
    @precisionOverride({torch.float32: 1e-3, torch.complex64: 1e-3,
                        torch.float64: 1e-8, torch.complex128: 1e-8})
    def test_sampled_addmm(self, device, dtype):
        def run_test(c, a, b, op_a, op_b, *, alpha=None, beta=None):
            if dtype.is_complex:
                alpha = random.random() + 0.3j if alpha is None else alpha
                beta = random.random() + 0.6j if beta is None else beta
            else:
                alpha = random.random() if alpha is None else alpha
                beta = random.random() if beta is None else beta

            if op_a and a.shape == b.shape:
                a = a.mH
            if op_b and a.shape == b.shape:
                b = b.mH

            actual = torch.sparse.sampled_addmm(c, a, b, alpha=alpha, beta=beta)

            out = torch.sparse_csr_tensor(
                *map(torch.clone, (actual.crow_indices(), actual.col_indices())),
                torch.empty_like(actual.values()),
                size=actual.shape
            )
            torch.sparse.sampled_addmm(c, a, b, alpha=alpha, beta=beta, out=out)

            spy_c = torch.sparse_csr_tensor(c.crow_indices(), c.col_indices(), torch.ones_like(c.values()), size=c.shape)
            expected = alpha * (a @ b) * spy_c.to_dense() + beta * c.to_dense()
            self.assertEqual(actual.to_dense(), out.to_dense())
            self.assertEqual(actual.to_dense(), expected)

        mnk = list(itertools.product([2, 5], repeat=3))

        # Add a test case for size 0 a and b tensors
        mnk = mnk + [(5, 5, 0)]

        batch_shapes = [(), (2,), (2, 3)]
        tf = [True, False]
        for index_dtype in [torch.int32, torch.int64]:
            for (m, n, k), b, noncontiguous, bcast_c in itertools.product(mnk, batch_shapes, tf, tf):
                if bcast_c and len(b) == 0:
                    continue
                nnz = random.randint(0, m * n)
                c_batch = () if bcast_c else b
                c = self.genSparseCSRTensor((*c_batch, m, n), nnz, dtype=dtype, device=device, index_dtype=index_dtype)
                a = make_tensor((*b, m, k), dtype=dtype, device=device, noncontiguous=noncontiguous)
                b = make_tensor((*b, k, n), dtype=dtype, device=device, noncontiguous=noncontiguous)
                for op_a, op_b in itertools.product([True, False], repeat=2):
                    run_test(c, a, b, op_a, op_b)

    @skipCUDAIfRocm
    @skipCUDAIf(
        not _check_cusparse_sddmm_available(),
        "cuSparse Generic API SDDMM is not available"
    )
    @dtypes(torch.float32, torch.float64, torch.complex64, torch.complex128)
    def test_sampled_addmm_autograd(self, device, dtype):
        from torch.testing._internal.common_methods_invocations import sample_inputs_sparse_sampled_addmm

        samples = list(sample_inputs_sparse_sampled_addmm(None, device, dtype, requires_grad=True))

        for sample, dense_covector in zip(samples, [True, False]):
            c = sample.input
            a = sample.args[0]
            b = sample.args[1]

            # Compute sparse result
            output = torch.sparse.sampled_addmm(c, a, b, **sample.kwargs)
            covector = torch.randn_like(output).to_dense() if dense_covector else torch.randn_like(output)
            output.backward(covector)

            # Compute dense result and compare with sparse result
            c1, a1, b1 = (x.detach().to_dense().requires_grad_(True) for x in [c, a, b])
            dense_output = sample.kwargs['alpha'] * (a1 @ b1) * torch.ones_like(c).to_dense() + sample.kwargs['beta'] * c1
            self.assertEqual(output, dense_output)
            dense_covector = covector.to_dense()
            dense_output.backward(dense_covector)
            self.assertEqual(c.grad, c1.grad)
            self.assertEqual(a.grad, a1.grad)
            self.assertEqual(b.grad, b1.grad)

    @skipCUDAIfRocm
    @onlyCUDA
    @skipCUDAIf(True, "Causes CUDA memory exception, see https://github.com/pytorch/pytorch/issues/72177")
    @skipCUDAIf(
        not _check_cusparse_sddmm_available(),
        "cuSparse Generic API SDDMM is not available"
    )
    @dtypes(torch.float32, torch.float64, torch.complex64, torch.complex128)
    @precisionOverride({torch.float32: 1e-3, torch.complex64: 1e-3,
                        torch.float64: 1e-8, torch.complex128: 1e-8})
    def test_sampled_addmm_zero_sized(self, device, dtype):
        def run_test(c, a, b):
            actual = torch.sparse.sampled_addmm(c, a, b)
            self.assertEqual(actual.shape, c.shape)

        for m, n, k in itertools.product([0, 5], repeat=3):
            c = torch.empty(m, n, dtype=dtype, device=device, layout=torch.sparse_csr)
            a = make_tensor((m, k), dtype=dtype, device=device)
            b = make_tensor((k, n), dtype=dtype, device=device)
            run_test(c, a, b)

    @onlyCUDA
    @skipCUDAIf(
        not (TEST_WITH_ROCM or _check_cusparse_sddmm_available()),
        "cuSparse Generic API SDDMM is not available"
    )
    @dtypes(torch.float32, torch.float64, torch.complex64, torch.complex128)
    def test_sampled_addmm_errors(self, device, dtype):
        # test that the errors are the same for dense and sparse sampled versions
        # import re

        # shapes must be compatible for matrix multiplication
        a = make_tensor((2, 3), dtype=dtype, device=device)
        a_sparse = a.to_sparse_csr()
        with self.assertRaisesRegex(RuntimeError, r"cannot be multiplied"):
            torch.sparse.sampled_addmm(a_sparse, a, a)

        # mat1 must be a matrix
        with self.assertRaisesRegex(RuntimeError, r"Expected mat1 to be a matrix"):
            torch.sparse.sampled_addmm(a_sparse, a[..., 0, :], a)

        # mat2 must be a matrix
        with self.assertRaisesRegex(RuntimeError, r"Expected mat2 to be a matrix"):
            torch.sparse.sampled_addmm(a_sparse, a, a[..., 0, :])

        a = make_tensor((2, 2), dtype=dtype, device=device)
        b = make_tensor((3, 3), dtype=dtype, device=device)
        b_sparse = b.to_sparse_csr()
        with self.assertRaisesRegex(RuntimeError, r"self.shape\[-2\] must match mat1.shape\[-2\]"):
            torch.sparse.sampled_addmm(b_sparse, a, a)

        b = make_tensor((2, 3), dtype=dtype, device=device)
        b_sparse = b.to_sparse_csr()
        with self.assertRaisesRegex(RuntimeError, r"self.shape\[-1\] must match mat2.shape\[-1\]"):
            torch.sparse.sampled_addmm(b_sparse, a, a)

        a = make_tensor((2, 2), dtype=dtype, device=device)
        a_sparse = a.to_sparse_csr()
        with self.assertRaisesRegex(RuntimeError, r"Expected mat1 to have strided layout"):
            torch.sparse.sampled_addmm(a_sparse, a_sparse, a_sparse)

        with self.assertRaisesRegex(RuntimeError, r"Expected mat2 to have strided layout"):
            torch.sparse.sampled_addmm(a_sparse, a, a_sparse)

    @onlyCPU
    @dtypes(torch.float32, torch.float64, torch.bfloat16)
    @precisionOverride({torch.bfloat16: 0.01})
    def test_sparse_mm_reduce_sum(self, device, dtype):
        def run_test(m, n, k, nnz, train):
            sparse = self.genSparseCSRTensor((m, k), nnz, dtype=dtype, device=device, index_dtype=torch.int64)
            dense = sparse.to_dense()

            mat = torch.randn(k, n, dtype=dtype)
            ref_mat = mat.clone()

            if train:
                sparse.requires_grad_()
                mat.requires_grad_()
                dense.requires_grad_()
                ref_mat.requires_grad_()

            ref_out = torch.mm(dense, ref_mat)
            out = torch.sparse.mm(sparse, mat, 'sum')

            self.assertEqual(out, ref_out)

            if train:
                ref_out.sum().backward()
                out.sum().backward()

                grad_input = sparse.grad
                ref_grad_input = dense.grad
                grad_mat = mat.grad
                ref_grad_mat = ref_mat.grad

                self.assertEqual(grad_input.to_dense(), ref_grad_input)
                self.assertEqual(grad_mat, ref_grad_mat)

        run_test(4, 5, 4, 10, False)
        run_test(4, 4, 4, 16, True)

    @skipIfTorchDynamo()
    @onlyCPU
    @dtypes(torch.float32, torch.float64, torch.bfloat16)
    @precisionOverride({torch.bfloat16: 0.01})
    def test_sparse_mm_reduce(self, device, dtype):
        def run_test(m, n, k, nnz, reduce_type, index_dtype, train):
            csr = self.genSparseCSRTensor((m, n), nnz, dtype=dtype, device=device, index_dtype=index_dtype)
            mat = torch.randn(n, k, dtype=dtype)
            ref_mat = mat.clone()
            ref_values = csr.values().clone()

            out_int32 = index_dtype == torch.int32
            coo_indices = torch._convert_indices_from_csr_to_coo(
                csr.crow_indices(),
                csr.col_indices(),
                out_int32=out_int32)
            row, col = coo_indices[0], coo_indices[1]

            def ref(row, col, val, mat):
                out = torch.zeros([m, k], dtype=dtype)
                weight = mat.index_select(0, col)
                src = weight.mul(val.view(-1, 1))
                index = row.view(-1, 1).expand_as(weight)
                index = index.to(dtype=torch.int64)
                # scatter_reduce expect index to be int64
                out.scatter_reduce_(0, index, src, reduce=reduce_type, include_self=False)
                return out

            if train:
                csr.requires_grad_()
                mat.requires_grad_()
                ref_values.requires_grad_()
                ref_mat.requires_grad_()

            ref_out = ref(row, col, ref_values, ref_mat)
            out = torch.sparse.mm(csr, mat, reduce_type)
            self.assertEqual(out, ref_out)

            if train and dtype is not torch.bfloat16:
                ref_out.sum().backward()
                out.sum().backward()

                grad_values = csr.grad.values()
                grad_weight = mat.grad
                ref_grad_values = ref_values.grad
                ref_grad_weight = ref_mat.grad
                self.assertEqual(grad_values, ref_grad_values)
                self.assertEqual(grad_weight, ref_grad_weight)

        for train in [False, True]:
            for index_dtype in [torch.int32, torch.int64]:
                for reduce_type in ["sum", "mean", "amax", "amin"]:
                    # by setting nnz < M, create empty rows
                    run_test(3, 4, 11, 1, reduce_type, index_dtype, train)
                    run_test(3, 4, 11, 6, reduce_type, index_dtype, train)
                    run_test(3, 4, 11, 12, reduce_type, index_dtype, train)
                    # we are doing blocking with 4x vector length in the kernel,
                    # so need to test when K > 4x vector length
                    run_test(4, 7, 33, 13, reduce_type, index_dtype, train)

    @skipMeta
    @dtypes(*all_types_and_complex_and(torch.half, torch.bool, torch.bfloat16))
    def test_coo_csr_conversion(self, device, dtype):
        for m, n in itertools.product([5, 2, 0], [5, 2, 0]):
            size = (m, n)
            dense = make_tensor(size, dtype=dtype, device=device)
            coo_sparse = dense.to_sparse()
            csr_sparse = coo_sparse.to_sparse_csr()

            self.assertEqual(csr_sparse.to_dense(), dense)

    @skipMeta
    @dtypes(*all_types_and_complex_and(torch.half, torch.bool, torch.bfloat16))
    def test_csr_coo_conversion(self, device, dtype):
        for m, n in itertools.product([5, 2, 0], [5, 2, 0]):
            size = (m, n)
            dense = make_tensor(size, dtype=dtype, device=device)
            csr_sparse = dense.to_sparse_csr()
            coo_sparse = csr_sparse.to_sparse()

            self.assertEqual(coo_sparse.to_dense(), dense)

    # Currently, there is no rule in PyTorch for filling zeros in the outputs
    #   from operations on Sparse CSR tensors. Hence only those operators are supported
    #   which have 0->0 correspondence, example: sin(0) = 0, tan(0) = 0 but
    #   cos(0) = 1 (and hence it's not supported).
    # Note: here, we do this test only for unary operators
    @ops(sparse_csr_unary_ufuncs)
    def test_zero_to_zero_correspondence_unary(self, device, dtype, op):
        zero = torch.zeros((1, 2), dtype=dtype, device=device)
        tensor_explicit_zeros = torch.sparse_csr_tensor([0, 1], [1], [0], dtype=dtype, device=device)

        output_zero = op(zero)
        expected_zero = zero.to(output_zero.dtype)

        output_explicit_zeros = op(tensor_explicit_zeros).to_dense()
        expected_explicit_zeros = tensor_explicit_zeros.to_dense().to(output_explicit_zeros.dtype)

        for (output, expected) in [
                (output_zero, expected_zero),
                (output_explicit_zeros, expected_explicit_zeros)
        ]:
            self.assertEqual(output, expected, f"This operator ({op.name}) should not be supported for "
                             "Sparse CSR as it breaks 0->0 correspondence.")

        for inp in [zero.to_sparse_csr(), tensor_explicit_zeros]:
            self.assertEqual(op(inp).values().numel(), inp.values().numel(),
                             f"{op.name} fails to preserve sparsity pattern.")

    @ops(sparse_csr_unary_ufuncs)
    def test_sparse_csr_unary_out(self, device, dtype, op):
        samples = op.sample_inputs(device, dtype)

        if not op.supports_out:
            self.skipTest("Skipped! Out not supported")

        for sample in samples:
            assert torch.is_tensor(sample.input)
            # Sparse CSR only supports 2D tensors as inputs
            # Fail early to prevent silent success with this test
            if sample.input.ndim != 2:
                raise ValueError("Expected 2D tensor but got tensor with dimension: {sample.input.ndim}.")

            sample.input = sample.input.to_sparse_csr()
            expect = op(sample.input, *sample.args, **sample.kwargs)

            out = self.genSparseCSRTensor(sample.input.size(), sample.input._nnz(),
                                          device=sample.input.device, dtype=expect.dtype,
                                          index_dtype=sample.input.crow_indices().dtype)
            op(sample.input, *sample.args, **sample.kwargs, out=out)

            self.assertEqual(out, expect)

    @ops(sparse_csr_unary_ufuncs)
    def test_sparse_csr_unary_inplace(self, device, dtype, op):
        samples = op.sample_inputs(device, dtype)

        if op.inplace_variant is None:
            self.skipTest("Skipped! Inplace variant not supported!")

        for sample in samples:
            assert torch.is_tensor(sample.input)
            # Sparse CSR only supports 2D tensors as inputs
            # Fail early to prevent silent success with this test
            if sample.input.ndim != 2:
                raise ValueError("Expected 2D tensor but got tensor with dimension: {sample.input.ndim}.")

            sample.input = sample.input.to_sparse_csr()
            expect = op(sample.input, *sample.args, **sample.kwargs)

            if not torch.can_cast(expect.dtype, dtype):
                with self.assertRaisesRegex(RuntimeError, "result type"):
                    op.inplace_variant(sample.input, *sample.args, **sample.kwargs)
                continue

            if sample.input.is_complex() and op.name == "abs":
                with self.assertRaisesRegex(RuntimeError, "not supported"):
                    op.inplace_variant(sample.input, *sample.args, **sample.kwargs)
                continue

            actual = op.inplace_variant(sample.input, *sample.args, **sample.kwargs)

            self.assertIs(actual, sample.input)
            self.assertEqual(actual, expect)

    @skipIfTorchDynamo("Not a TorchDynamo suitable test")
    @ops(sparse_csr_unary_ufuncs, dtypes=OpDTypes.supported, allowed_dtypes=[torch.double, torch.cdouble])
    def test_autograd_sparse_csr_unary(self, device, dtype, op):
        if op.name not in UNARY_EWISE_CSR_ALLOW_AUTOGRAD:
            self.skipTest(f"Skipped! Unary op {op.name} not supported with CSR input and autograd")

        samples = list(op.sample_inputs(device, dtype))

        # Fail early to prevent silent success with this test
        ndims_equals_2d = (s.input.ndim == 2 for s in samples)
        if not any(ndims_equals_2d):
            raise ValueError("Expected at least one 2D tensor in samples.")

        for sample in samples:
            # We must skip samples of low dimensionality, we can't covert them to sparsed compressed layouts
            if sample.input.ndim < 2:
                continue
            sparse_input = sample.input.to_sparse_csr().requires_grad_(True)

            def fn(input):
                output = op.gradcheck_wrapper(op.get_op(), input, *sample.args, **sample.kwargs)
                if sample.output_process_fn_grad is not None:
                    return sample.output_process_fn_grad(output)
                return output

            # Compute sparse result
            output = fn(sparse_input)
            covector = torch.randn_like(output)
            output.backward(covector)
            self.assertTrue(torch.is_tensor(sparse_input.grad))
            self.assertTrue(sparse_input.grad.is_sparse_csr)

            # Compute dense result and compare with sparse result
            dense_input = sparse_input.detach().to_dense().requires_grad_(True)
            dense_output = fn(dense_input)
            dense_covector = covector.to_dense()
            dense_output.backward(dense_covector)
            self.assertEqual(sparse_input.grad, dense_input.grad)

    @skipCUDAIfRocm
    @skipCUDAIf(
        not _check_cusparse_sddmm_available(),
        "cuSparse Generic API SDDMM is not available"
    )
    @dtypes(torch.float64)
    def test_autograd_dense_output_addmm(self, device, dtype):
        from torch.testing._internal.common_methods_invocations import sample_inputs_addmm

        samples = list(sample_inputs_addmm(None, device, dtype, requires_grad=True))

        # Fail early to prevent silent success with this test
        ndims_equals_2d = (s.args[0].ndim == 2 for s in samples)
        if not any(ndims_equals_2d):
            raise ValueError("Expected at least one 2D tensor in samples to convert to sparse.")

        for sample in samples:
            a = sample.args[0].relu().to_sparse_csr()
            if sample.args[0].shape == sample.args[1].shape:
                import warnings
                warnings.warn("Broken for square matrices, see https://github.com/pytorch/pytorch/issues/116565")
                continue

            # This path tests the autograd path wrt dense inputs
            for addmm in [torch.addmm, torch.sparse.addmm]:

                def fn(c, b):
                    output = addmm(c, a, b, **sample.kwargs)
                    if sample.output_process_fn_grad is not None:
                        return sample.output_process_fn_grad(output)
                    return output

                self.assertTrue(torch.autograd.gradcheck(fn, [sample.input, sample.args[1]], fast_mode=True))

                # noncontiguous
                c = make_tensor(sample.input.shape, device=device, dtype=dtype, noncontiguous=True, requires_grad=True)
                b = make_tensor(sample.args[1].shape, device=device, dtype=dtype, noncontiguous=True, requires_grad=True)
                self.assertTrue(torch.autograd.gradcheck(fn, [c, b], fast_mode=True))

                # Now test the autograd path wrt sparse inputs
                for reverse in [True, False]:
                    c, b = sample.input, sample.args[1]
                    if reverse and a.shape != b.shape:
                        continue

                    def fn(a):
                        inputs = (c, b, a) if reverse else (c, a, b)
                        output = addmm(*inputs, **sample.kwargs)
                        if sample.output_process_fn_grad is not None:
                            return sample.output_process_fn_grad(output)
                        return output

                    # gradcheck doesn't work for sparse CSR yet, compare against dense path
                    # Compute sparse result
                    a = a.detach().requires_grad_(True)
                    output = fn(a)
                    covector = torch.randn_like(output)
                    output.backward(covector)
                    self.assertTrue(torch.is_tensor(a.grad))
                    if addmm == torch.sparse.addmm:
                        self.assertTrue(a.grad.is_sparse_csr)
                    else:
                        self.assertTrue(a.grad.layout == torch.strided)

                    # Compute dense result and compare with sparse result
                    dense_a = a.detach().to_dense().requires_grad_(True)
                    dense_output = fn(dense_a)
                    self.assertEqual(output, dense_output)
                    dense_covector = covector.to_dense()
                    dense_output.backward(dense_covector)

                    if addmm == torch.sparse.addmm:
                        self.assertEqual(a.grad, dense_a.grad.sparse_mask(a))
                    else:
                        self.assertEqual(a.grad, dense_a.grad)

    @skipCUDAIfRocm
    @skipCPUIfNoMklSparse
    @dtypes(torch.float64)
    def test_autograd_dense_output_addmv(self, device, dtype):
        from torch.testing._internal.common_methods_invocations import sample_inputs_addmv

        samples = list(sample_inputs_addmv(None, device, dtype, requires_grad=True))

        # Fail early to prevent silent success with this test
        ndims_equals_2d = (s.args[0].ndim == 2 for s in samples)
        if not any(ndims_equals_2d):
            raise ValueError("Expected at least one 2D tensor in samples to convert to sparse.")

        for sample in samples:
            # TODO: Remove detach once we have autograd support for CSR input
            a = sample.args[0].to_sparse_csr().detach()

            def fn(c, b):
                output = torch.addmv(c, a, b, **sample.kwargs)
                if sample.output_process_fn_grad is not None:
                    return sample.output_process_fn_grad(output)
                return output

            self.assertTrue(torch.autograd.gradcheck(fn, [sample.input, sample.args[1]], fast_mode=True))

            # noncontiguous
            c = make_tensor(sample.input.shape, device=device, dtype=dtype, noncontiguous=True, requires_grad=True)
            b = make_tensor(sample.args[1].shape, device=device, dtype=dtype, noncontiguous=True, requires_grad=True)
            self.assertTrue(torch.autograd.gradcheck(fn, [c, b], fast_mode=True))

    @skipIfTorchDynamo("Not a TorchDynamo suitable test")
    @ops(binary_ops_with_dense_output, dtypes=OpDTypes.supported, allowed_dtypes=[torch.double, ])
    def test_autograd_dense_output(self, device, dtype, op):
        if op.name == "mv" and no_mkl_sparse and self.device_type == 'cpu':
            self.skipTest("MKL Sparse is not available")
        if op.name == "mv" and TEST_WITH_ROCM and self.device_type == 'cuda':
            # mv currently work only on CUDA
            self.skipTest("ROCm is not supported")

        samples = list(op.sample_inputs(device, dtype, requires_grad=True))

        # Fail early to prevent silent success with this test
        ndims_equals_2d = (s.input.ndim == 2 for s in samples)
        if not any(ndims_equals_2d):
            raise ValueError("Expected at least one 2D tensor in samples.")

        # Here we assume that the signature is op(sparse_input, dense_input) -> dense_output
        for sample in samples:
            # TODO: Remove detach once we have autograd support for CSR input
            sparse_input = sample.input.to_sparse_csr().detach()

            def fn(*args):
                output = op.gradcheck_wrapper(op.get_op(), sparse_input, *args, **sample.kwargs)
                if sample.output_process_fn_grad is not None:
                    return sample.output_process_fn_grad(output)
                return output

            self.assertTrue(torch.autograd.gradcheck(fn, sample.args, fast_mode=True))

            # noncontiguous
            args = [make_tensor(a.shape, device=device, dtype=dtype, noncontiguous=True, requires_grad=True) for a in sample.args]
            self.assertTrue(torch.autograd.gradcheck(fn, args, fast_mode=True))

    @dtypes(*all_types_and_complex())
    def test_direct_coo_csr_conversion(self, device, dtype):
        for m, n in itertools.product([5, 2, 0], [5, 2, 0]):
            size = (m, n)
            dense = make_tensor(size, dtype=dtype, device=device)
            coo_sparse = dense.to_sparse_coo()

            self.assertEqual(coo_sparse.to_sparse_csr().to_sparse_coo(), coo_sparse)

    @skipMeta
    @dtypes(*all_types_and_complex_and(torch.half, torch.bool, torch.bfloat16))
    def test_sum(self, device, dtype):
        def run_test(shape, nnz, index_type):
            a = self.genSparseCSRTensor(shape, nnz, dtype=dtype, device=device, index_dtype=index_dtype)
            self.assertEqual(a.sum(), a.values().sum())
            if dtype in floating_types():
                a.requires_grad_(True)
                a.sum().backward()
                self.assertEqual(a.grad, torch.ones(shape, dtype=dtype, device=device))
        for shape, index_dtype in itertools.product(
                [(10, 5), (10, 10)],
                [torch.int32, torch.int64]):
            run_test(shape, 0, index_dtype)
            run_test(shape, max(shape), index_dtype)
            run_test(shape, shape[0] * shape[1], index_dtype)

    @skipIfTorchDynamo()
    @skipMeta
    @dtypes(*all_types_and_complex_and(torch.half, torch.bool, torch.bfloat16))
    @all_sparse_compressed_layouts()
    def test_transpose(self, device, dtype, layout):

        def _check_transpose_view(subject, transpose):
            self.assertTrue(transpose.values()._is_view())
            self.assertTrue(transpose._is_view())
            self.assertTrue(transpose._base is subject)

        def _check_layout_invariants(transpose):
            self.assertEqual(transpose.device, torch.device(device))
            compressed_indices_mth, plain_indices_mth = sparse_compressed_indices_methods[transpose.layout]
            compressed_indices, plain_indices = compressed_indices_mth(transpose), plain_indices_mth(transpose)
            torch._validate_sparse_compressed_tensor_args(compressed_indices, plain_indices, transpose.values(),
                                                          transpose.shape, transpose.layout)

        def check_good_transpose(subject, subject_dense, dim0, dim1, expected_layout):
            transpose = subject.transpose(dim0, dim1)
            # correct layout
            self.assertEqual(transpose.layout, expected_layout)
            # transpose must be return a view
            _check_transpose_view(subject, transpose)
            # result uses unsafe construction, so we check invariants
            _check_layout_invariants(transpose)
            self.assertEqual(transpose.to_dense(), subject_dense.transpose(dim0, dim1))

            round_trip = transpose.transpose(dim0, dim1)
            self.assertEqual(round_trip.layout, subject.layout)
            # transpose must be return a view
            _check_transpose_view(subject, round_trip)
            # result uses unsafe construction, so we check invariants
            _check_layout_invariants(round_trip)
            self.assertEqual(round_trip.to_dense(), subject_dense)

        def check_same_dim_transpose(subject, subject_dense, dim):
            transpose = subject.transpose(dim, dim)
            # correct layout
            self.assertEqual(transpose.layout, subject.layout)
            # transpose must be return a view
            _check_transpose_view(subject, transpose)
            # result uses unsafe construction, so we check invariants
            _check_layout_invariants(transpose)
            self.assertEqual(transpose.to_dense(), subject_dense)

        def check_dim_type_mismatch_throws(subject, name0, dim0, name1, dim1):
            mismatch_name = f"{dim0}\\({name0}\\) and {dim1}\\({name1}\\)"
            err = r"transpose\(\): can only transpose dimensions of the same type \(Batch, Sparse, Dense\), got " + mismatch_name

            with self.assertRaisesRegex(RuntimeError, err):
                subject.transpose(dim0, dim1)

        def run_test(shape, nnz, index_type, n_dense, blocksize=()):
            subject = self.genSparseCompressedTensor(shape,
                                                     nnz,
                                                     layout=layout,
                                                     device=device,
                                                     index_dtype=index_type,
                                                     blocksize=blocksize,
                                                     dense_dims=n_dense,
                                                     dtype=dtype)


            sparse0 = len(shape) - n_dense - 1
            sparse1 = sparse0 - 1

            dense0 = sparse0 + 1 if n_dense > 0 else None
            dense1 = dense0 + 1 if n_dense > 1 else None

            n_batch = len(shape) - n_dense - 2
            batch0 = sparse1 - 1 if n_batch > 0 else None
            batch1 = 0 if n_batch > 1 else None

            sparse_dims = (sparse0, sparse1)
            dense_dims = (dense0, dense1)
            batch_dims = (batch0, batch1)

            named0 = [(name, d[0]) for name, d in zip(["Batch", "Sparse", "Dense"], (batch_dims, sparse_dims, dense_dims))]
            named1 = [(name, d[1]) for name, d in zip(["Batch", "Sparse", "Dense"], (batch_dims, sparse_dims, dense_dims))]

            flipped_layout = {
                torch.sparse_csr: torch.sparse_csc,
                torch.sparse_csc: torch.sparse_csr,
                torch.sparse_bsr: torch.sparse_bsc,
                torch.sparse_bsc: torch.sparse_bsr
            }[layout]
            if n_dense > 0:
                # expect all transpose to throw
                for (name0, dim0), (name1, dim1) in itertools.product(named0, named1):
                    msg = r"transpose\(\): hybrid sparse compressed tensors with dense dimensions are not supported"
                    if (dim0 is not None) and (dim1 is not None):
                        with self.assertRaisesRegex(RuntimeError, msg):
                            subject.transpose(dim0, dim1)
            else:
                subject_dense = subject.to_dense()
                for (name0, dim0), (name1, dim1) in itertools.product(named0, named1):
                    if dim0 is not None:
                        check_same_dim_transpose(subject, subject_dense, dim0)

                        if dim1 is not None:
                            if name0 == name1:
                                expected_layout = flipped_layout if name0 == "Sparse" else layout
                                check_good_transpose(subject, subject_dense, dim0, dim1, expected_layout)
                            else:
                                check_dim_type_mismatch_throws(subject, name0, dim0, name1, dim1)

        # batch/sparse, sparse/dense only and full hybrid cases
        shape_ndense = list(itertools.product([(2, 4, 6, 2), (10, 6, 4, 2), (2, 4, 4, 2, 6)], [0, 1, 2]))
        # sparse only cases
        shape_ndense += [[(4, 8), 0], [(2, 2), 0], [(8, 4), 0]]
        for (shape, n_dense), index_dtype in itertools.product(shape_ndense, [torch.int32, torch.int64]):
            n_batch = len(shape) - n_dense - 2
            sparse_shape = shape[n_batch: n_batch + 2]
            if layout in (torch.sparse_bsr, torch.sparse_bsc):
                # for blocked all combinations of 2,1 should be valid blocksizes
                run_test(shape, 0, index_dtype, n_dense, blocksize=(2, 2))
                run_test(shape, max(sparse_shape), index_dtype, n_dense, blocksize=(2, 2))
                run_test(shape, sparse_shape[0] * sparse_shape[1], index_dtype, n_dense, blocksize=(2, 2))
                # repeat the realistic sparseity case with varried block sizes
                run_test(shape, max(sparse_shape), index_dtype, n_dense, blocksize=(2, 1))
                run_test(shape, max(sparse_shape), index_dtype, n_dense, blocksize=(1, 2))
                run_test(shape, max(sparse_shape), index_dtype, n_dense, blocksize=(1, 1))
            else:
                run_test(shape, 0, index_dtype, n_dense)
                run_test(shape, max(sparse_shape), index_dtype, n_dense)
                run_test(shape, sparse_shape[0] * sparse_shape[1], index_dtype, n_dense)

    # TODO: This is a stopgap for a rigorous extension of our autograd tests
    # to test the functionality of detach
    @skipMeta
    @dtypes(*all_types_and_complex_and(torch.half, torch.bool, torch.bfloat16))
    def test_exercise_detach(self, device, dtype):
        shape = (3, 3)
        nnz = 4
        for index_dtype in [torch.int32, torch.int64]:
            inp = self.genSparseCSRTensor(shape, nnz, dtype=dtype, device=device, index_dtype=index_dtype)
            detached_inp = inp.detach()
            self.assertEqual(inp, detached_inp)

    def _construct_sp_matrix(self, tensor, layout, blocksize=(2, 2)):
        if tensor.layout in [torch.sparse_coo, torch.sparse_csr, torch.sparse_csc, torch.strided]:
            tensor = tensor.to_dense()
        else:
            raise NotImplementedError(repr(tensor))
        if layout is torch.sparse_csr:
            return sp.csr_matrix(tensor.cpu().numpy())
        if layout is torch.sparse_csc:
            return sp.csc_matrix(tensor.cpu().numpy())
        if layout is torch.sparse_bsr:
            return sp.bsr_matrix(tensor.cpu().numpy(), blocksize=blocksize).sorted_indices()
        # No native scipy BSC support?
        raise NotImplementedError(repr(tensor))

    @skipMeta
    @all_sparse_compressed_layouts('to_layout')
    @all_sparse_compressed_layouts('from_layout')
    def test_compressed_layout_conversions_coverage(self, device, from_layout, to_layout):
        """This test performs a smoke test for covered conversion and verifies
        that an exception is thrown for unsupported conversions.

        TODO: This test covers a subset of
        TestSparseAny.test_to_sparse tests and can be
        eliminated. Keeping the test until the new
        `Tensor.to_sparse(*, layout, blocksize)` has landed.
        """

        allowed_pairwise_layouts_sets = {
            frozenset({torch.sparse_csc}),
            frozenset({torch.sparse_csr}),
            frozenset({torch.sparse_csc, torch.sparse_csr}),
            frozenset({torch.sparse_csc, torch.sparse_bsc}),
            frozenset({torch.sparse_csc, torch.sparse_bsr}),
            frozenset({torch.sparse_csr, torch.sparse_bsc}),
            frozenset({torch.sparse_csr, torch.sparse_bsr}),
            frozenset({torch.sparse_bsc}),
            frozenset({torch.sparse_bsr}),
            frozenset({torch.sparse_bsc, torch.sparse_bsr}),
        }
        block_layouts = (torch.sparse_bsr, torch.sparse_bsc)

        def _to_from_layout(layout_a, layout_b, a):
            expect_error = True
            if {layout_a, layout_b} in allowed_pairwise_layouts_sets:
                expect_error = False

            # BSR -> CSR is not yet supported
            if (layout_a, layout_b) == (torch.sparse_bsr, torch.sparse_csr):
                expect_error = True
            # BSR -> CSC is not yet supported
            if (layout_a, layout_b) == (torch.sparse_bsr, torch.sparse_csc):
                expect_error = True
            # BSC -> CSR is not yet supported
            if (layout_a, layout_b) == (torch.sparse_bsc, torch.sparse_csr):
                expect_error = True
            # BSC -> CSC is not yet supported
            if (layout_a, layout_b) == (torch.sparse_bsc, torch.sparse_csc):
                expect_error = True
            # CSR -> BSR only works for non-batched inputs
            if (layout_a, layout_b) == (torch.sparse_csr, torch.sparse_bsr):
                if a.dim() > 2:
                    expect_error = True
            # CSR -> BSC only works for non-batched inputs
            if (layout_a, layout_b) == (torch.sparse_csr, torch.sparse_bsc):
                if a.dim() > 2:
                    expect_error = True
            # CSC -> BSR only works for non-batched inputs
            if (layout_a, layout_b) == (torch.sparse_csc, torch.sparse_bsr):
                if a.dim() > 2:
                    expect_error = True
            # CSC -> BSC only works for non-batched inputs
            if (layout_a, layout_b) == (torch.sparse_csc, torch.sparse_bsc):
                if a.dim() > 2:
                    expect_error = True

            blocksize_a = (1, 1) if layout_a in {torch.sparse_bsr, torch.sparse_bsc} else None
            blocksize_b = (1, 1) if layout_b in {torch.sparse_bsr, torch.sparse_bsc} else None
            b = a.to_sparse(layout=layout_a, blocksize=blocksize_a)
            if expect_error:
                with self.assertRaises(RuntimeError):
                    b.to_sparse(layout=layout_b, blocksize=blocksize_b)
            else:
                c = b.to_sparse(layout=layout_b, blocksize=blocksize_b)
                self.assertEqual(a.to_dense(), c.to_dense())

                # change of blocksize upon conversion is not yet supported.
                if b.layout in block_layouts:
                    for block_layout in block_layouts:
                        with self.assertRaisesRegex(RuntimeError,
                                                    "conversion from.*to.*with blocksize changed from.*to.*is not supported"):
                            b.to_sparse(layout=block_layout, blocksize=(3, 3))

        batch_dims = [(), (2,), (2, 2), (2, 2, 2)]
        sparse_dims = (6, 12)
        for batch_dim in batch_dims:
            a = make_tensor(batch_dim + sparse_dims, dtype=torch.float, device=device)
            _to_from_layout(from_layout, to_layout, a)

    @skipMeta
    @all_sparse_compressed_layouts()
    @batched_nonbatched()
    @hybrid_nonhybrid()
    @unittest.skipIf(not TEST_SCIPY, "SciPy not found")
    def test_dense_to_from_sparse_compressed(self, device, hybrid, batched, layout):
        """This test tests conversion from dense to/from CSR and CSC
        by comparing to SciPy's implementation.

        Here we test only those conversion combinations that SciPy
        supports to ensure that PyTorch conversions are in the same
        page with SciPy.  Independent from SciPy, all conversion
        combinations are tested in TestSparseAny.test_to_sparse.
        """

        blocked_layouts = (torch.sparse_bsr, torch.sparse_bsc)

        # helpers

        def _check_against_scipy_matrix(pt_matrix, dense, blocksize, **kwargs):
            # scipy has no bsc layout, so we check against the bsr layout of the tranposed dense
            if layout == torch.sparse_bsc:
                sp_matrix = self._construct_sp_matrix(dense.t(), layout=torch.sparse_bsr, blocksize=blocksize[::-1])
            else:
                sp_matrix = self._construct_sp_matrix(dense, layout=layout, blocksize=blocksize)

            compressed_indices_mth, plain_indices_mth = sparse_compressed_indices_methods[layout]

            self.assertEqual(layout, pt_matrix.layout)
            if layout == torch.sparse_bsc:
                self.assertEqual(sp_matrix.shape[::-1], pt_matrix.shape)
            else:
                self.assertEqual(sp_matrix.shape, pt_matrix.shape)

            self.assertEqual(torch.tensor(sp_matrix.indptr, dtype=torch.int64), compressed_indices_mth(pt_matrix))
            self.assertEqual(torch.tensor(sp_matrix.indices, dtype=torch.int64), plain_indices_mth(pt_matrix))
            if layout == torch.sparse_bsc:
                # we must tranpose the blocks before comparing
                self.assertEqual(torch.tensor(sp_matrix.data), pt_matrix.values().transpose(-2, -1))
            else:
                self.assertEqual(torch.tensor(sp_matrix.data), pt_matrix.values())

        def _check_hybrid_matrix(pt_matrix, dense, blocksize, **kwargs):
            # Calculate COO indices for sparse matrix.
            compressed_indices_mth, plain_indices_mth = sparse_compressed_indices_methods[layout]
            compressed_indices = compressed_indices_mth(pt_matrix)
            plain_indices = plain_indices_mth(pt_matrix)
            coo_indices = torch._convert_indices_from_csr_to_coo(compressed_indices, plain_indices)
            row_indices, col_indices = {
                torch.sparse_csr: (coo_indices[0, ], coo_indices[1, ]),
                torch.sparse_csc: (coo_indices[1, ], coo_indices[0, ]),
                torch.sparse_bsr: (coo_indices[0, ], coo_indices[1, ]),
                torch.sparse_bsc: (coo_indices[1, ], coo_indices[0, ]),
            }[pt_matrix.layout]

            # If sparse matrix layout blocked, rearrange dense matrix
            # so that the shape past first two dimensions match the
            # shape of sparse matrix values.
            dense_to_check = dense
            if blocksize:
                dense_shape = dense.shape
                dense_to_check_shape = (dense.shape[0] // blocksize[0],
                                        blocksize[0],
                                        dense.shape[1] // blocksize[1],
                                        blocksize[1]) + dense.shape[2:]
                dense_to_check = dense_to_check.reshape(dense_to_check_shape).transpose(1, 2)

            # Verify that non-zero values of the sparse matrix are
            # equal to corresponding values of the dense matrix.
            self.assertEqual(pt_matrix.values(), dense_to_check[row_indices, col_indices])

            # Verify that the remaining elements of the dense matrix
            # are 0, i.e. that dense are sparse matrix are fully
            # equal.
            mask = torch.ones_like(dense_to_check, dtype=torch.bool)
            mask[row_indices, col_indices] = False
            self.assertTrue(torch.all(torch.masked_select(dense_to_check, mask) == 0))

        def _check_batched(pt_tensor, dense, check_batch=None, batch_shape=(), blocksize=(), **kwargs):
            self.assertEqual(layout, pt_tensor.layout)
            self.assertEqual(pt_tensor.shape, dense.shape)
            compressed_indices_mth, plain_indices_mth = sparse_compressed_indices_methods[layout]
            for batch_index in np.ndindex(batch_shape):
                pt_matrix = pt_tensor[batch_index]
                dense_matrix = dense[batch_index]
                dense_dim = pt_matrix.dim() - 2
                dense_matrix_pt = dense_matrix.to_sparse(layout=layout,
                                                         blocksize=blocksize or None,
                                                         dense_dim=dense_dim)
                # sanity check, selecting batch of to_<layout> and dense[batch].to_<layout> should give the same result
                self.assertEqual(pt_matrix, dense_matrix_pt)
                check_batch(pt_matrix, dense_matrix, blocksize, **kwargs)

        def _generate_subject(sparse_shape, batch_shape, hybrid_shape):
            shape = batch_shape + sparse_shape + hybrid_shape
            n_batch_dim = len(batch_shape)
            n_hybrid_dim = len(hybrid_shape)
            # generate a dense tensor
            dense = make_tensor(shape, dtype=torch.float, device=device)

            # introduce some sparsty, mask is sparse shape, element applies to entire dense sub-tensor (hybrid) and is
            # applied to each batch
            mask = make_tensor(sparse_shape, dtype=torch.bool, device=device)
            # manually expand to match hybrid shape
            if hybrid:
                mask = mask.view(sparse_shape + tuple(1 for _ in range(n_hybrid_dim)))
                mask = mask.expand(sparse_shape + hybrid_shape)

            # mask will broadcast over the batch dims if present

            return dense * mask

        # note: order is important here, the hybrid-ness decides the inner content check which is used to build the
        # batched checker (if needed)
        check_content = _check_against_scipy_matrix
        if hybrid:
            check_content = _check_hybrid_matrix
        if batched:
            check_content = functools.partial(_check_batched, check_batch=check_content)

        sparse_sizes = [(6, 10), (0, 10), (6, 0), (0, 0)]
        blocksizes = [(2, 2), (1, 1), (1, 2)] if layout in blocked_layouts else [()]
        batch_sizes = [(3,), (1, 3), (2, 1, 3)] if batched else [()]
        hybrid_sizes = [(4, ), (2, 2)] if hybrid else [()]

        # general cases, always run
        for sparse_shape, blocksize, batch_shape, hybrid_shape in itertools.product(
                sparse_sizes, blocksizes, batch_sizes, hybrid_sizes):
            dense = _generate_subject(sparse_shape, batch_shape, hybrid_shape)
            sparse = dense.to_sparse(layout=layout, blocksize=blocksize or None, dense_dim=len(hybrid_shape))
            check_content(sparse, dense, blocksize=blocksize, batch_shape=batch_shape, hybrid_shape=hybrid_shape)
            dense_back = sparse.to_dense()
            self.assertEqual(dense, dense_back)

        # special cases for batched tensors
        if batched:
            # batched sparse tensors need only have the same number of non-zeros in each batch not nessesarily the
            # same sparsity pattern in each batch
            sparse_shape = sparse_sizes[0]
            hybrid_shape = hybrid_sizes[0]
            batch_shape = batch_sizes[0]
            shape = batch_shape + sparse_shape + hybrid_shape
            dense = make_tensor(shape, dtype=torch.float, device=device)
            blocksize = blocksizes[0]
            # number of elements/blocks in each batch (total not nnz)
            batch_mask_shape = sparse_shape
            if layout in blocked_layouts:
                # if we are blocked the mask is genereated for the block valued elemetns
                batch_mask_shape = sparse_shape[0] // blocksize[0], sparse_shape[1] // blocksize[1]

            # random bool vector w/ length equal to max possible nnz for the sparse_shape
            mask_source = make_tensor(batch_mask_shape, dtype=torch.bool, device=device).flatten()
            n_batch = functools.reduce(operator.mul, batch_shape, 1)

            # stack random permutations of the source for each batch
            mask = torch.stack([mask_source[torch.randperm(mask_source.numel())]
                               for _ in range(n_batch)], dim=0).reshape(batch_shape + batch_mask_shape)
            if layout in blocked_layouts:
                # for blocked we need to do a bit of extra work to expand the mask from blocked-space to element-space
                mask_shape = mask.shape
                mask = mask.view(mask_shape + (1, 1))
                mask = mask.expand(mask_shape + blocksize)
                mask = mask.transpose(-3, -2)
                mask = mask.flatten(-4, -3).flatten(-2, -1)
            mask_shape = mask.shape
            mask = mask.view(mask_shape + (1,) * len(hybrid_shape))
            mask = mask.expand(mask_shape + hybrid_shape)
            dense = dense * mask
            sparse = dense.to_sparse(layout=layout, blocksize=blocksize or None, dense_dim=len(hybrid_shape))
            check_content(sparse, dense, blocksize=blocksize, batch_shape=batch_shape, hybrid_shape=hybrid_shape)

            dense_back = sparse.to_dense()
            self.assertEqual(dense, dense_back)

            # if batches have different nnz we expect the conversion to throw
            mask_0 = mask[0]
            mask_1 = mask[0].clone().fill_(True)
            mask_2 = mask[0].clone().fill_(False)
            mask_true = mask_source.clone().fill_(True)
            mask_false = mask_source.clone().fill_(False)
            mask = torch.stack([(mask_0, mask_1, mask_2)[i % 3] for i in range(n_batch)], dim=0).reshape(batch_shape + mask_0.shape)
            dense = make_tensor(shape, dtype=torch.float, device=device)
            dense = dense * mask
            msg = "Expect the same number of specified elements per batch."
            with self.assertRaisesRegex(RuntimeError, msg):
                dense.to_sparse(layout=layout, blocksize=blocksize or None)

            # Should throw if there is a zero in the batch size
            dense = make_tensor((0,) + shape, dtype=torch.float, device=device)
            layout_code = str(layout).split("_")[-1]
            msg = f"to_sparse_{layout_code}: Expected product of batch dimensions to be non-zero."
            with self.assertRaisesRegex(RuntimeError, msg):
                dense.to_sparse(layout=layout, blocksize=blocksize or None)

    @skipMeta
    @all_sparse_compressed_layouts()
    @coalescedonoff
    @dtypes(torch.double)
    @unittest.skipIf(not TEST_SCIPY, "SciPy not found")
    def test_sparse_to_sparse_compressed(self, device, dtype, coalesced, layout):
        """
        This test tests conversion from COO to CSR and CSC and CSC to CSR and CSC
        by comparing to SciPy's implementation.

        Here we test only those conversion combinations that SciPy
        supports to ensure that PyTorch conversions are in the same
        page with SciPy.  Independent from SciPy, all conversion
        combinations are tested in TestSparseAny.test_to_sparse.
        """
        if layout is torch.sparse_bsc:
            # TODO: Remove this once support has been enabled
            self.skipTest('NOT IMPL')
        if layout is torch.sparse_bsr:
            # TODO: Remove this once support has been enabled
            self.skipTest('NOT IMPL')

        for shape in [(0, 10), (6, 0), (6, 10), (0, 0)]:
            sparse_dim = 2
            nnz = shape[0] * shape[1] // 2
            sparse, _, _ = self.genSparseTensor(shape, sparse_dim, nnz, coalesced, device, dtype)
            sp_matrix = self._construct_sp_matrix(sparse, layout)
            pt_matrix = sparse.to_sparse(layout=layout)

            compressed_indices_mth = {
                torch.sparse_csr: torch.Tensor.crow_indices,
                torch.sparse_csc: torch.Tensor.ccol_indices,
            }[layout]

            plain_indices_mth = {
                torch.sparse_csr: torch.Tensor.col_indices,
                torch.sparse_csc: torch.Tensor.row_indices,
            }[layout]

            self.assertEqual(layout, pt_matrix.layout)
            self.assertEqual(sp_matrix.shape, pt_matrix.shape)
            self.assertEqual(torch.tensor(sp_matrix.indptr, dtype=torch.int64), compressed_indices_mth(pt_matrix))
            self.assertEqual(torch.tensor(sp_matrix.indices, dtype=torch.int64), plain_indices_mth(pt_matrix))
            self.assertEqual(torch.tensor(sp_matrix.data), pt_matrix.values())

            sparse_csc = sparse.to_sparse_csc()
            sp_matrix = self._construct_sp_matrix(sparse_csc, layout)
            pt_matrix = sparse_csc.to_sparse(layout=layout)

            self.assertEqual(layout, pt_matrix.layout)
            self.assertEqual(sp_matrix.shape, pt_matrix.shape)
            self.assertEqual(torch.tensor(sp_matrix.indptr, dtype=torch.int64), compressed_indices_mth(pt_matrix))
            self.assertEqual(torch.tensor(sp_matrix.indices, dtype=torch.int64), plain_indices_mth(pt_matrix))
            self.assertEqual(torch.tensor(sp_matrix.data), pt_matrix.values())


def skipIfNoTriton(cls):
    from torch.utils._triton import has_triton

    # no-op if triton is present
    if has_triton():
        return cls
    else:

        @functools.wraps(cls, updated=())
        class skipped_cls(cls):
            def setUp(self):
                self.skipTest("Triton is not available.")

        return skipped_cls

@skipIfNoTriton
class TestSparseCompressedTritonKernels(TestCase):

    def _to_block_triangular_inplace(self, d, row_block, col_block):
        """
        This function modifies `d` to become (upper/lower) block-triangular in-place.
        It is assumed that `d.shape[-2]` is divisible by `row_block` and
        `d.shape[-1]` is divisible by `col_block`.
        """

        from torch.sparse._triton_ops import tile_to_blocksize

        m, n = d.shape[-2:]
        d_tiled = tile_to_blocksize(d, (row_block, col_block))
        d_tiled = d_tiled.moveaxis(-4, -1).moveaxis(-4, -1)
        if m // row_block > n // col_block:
            d_tiled.tril_()
        else:
            d_tiled.triu_()

        return d

    @onlyCUDA
<<<<<<< HEAD
    @skipIfRocm
=======
    @skipIfRocm(msg="test is too slow on ROCm stack")
>>>>>>> 9768f73c
    @dtypes(torch.half, torch.bfloat16, torch.float)
    @dtypesIfCUDA(torch.half, *[torch.bfloat16] if SM80OrLater else [], torch.float)
    @unittest.skipIf(IS_FBCODE and IS_REMOTE_GPU, "Test requires Triton")
    def test_triton_bsr_softmax(self, device, dtype):
        from functools import partial
        from torch.sparse._triton_ops import bsr_softmax

        tensor = partial(make_tensor, device=device, dtype=dtype, low=1.0, high=3.0)

        # NOTE: batch dims with zero sizes are not supported in `to_sparse_bsr`.
        batches = [(), (2,), (2, 2)]
        size = [6, 12, 0]
        block_size = [2, 3]

        # General correctness
        for row_block, col_block, b, m, n in itertools.product(block_size, block_size, batches, size, size):
            input = tensor(b + (m, n))
            input.diagonal(dim1=-2, dim2=-1).fill_(m * n)
            input = self._to_block_triangular_inplace(input, row_block, col_block)

            bsr = input.to_sparse_bsr((row_block, col_block))
            coo = input.to_sparse().to(torch.float)

            res_tri = bsr_softmax(bsr)
            res_coo = torch.sparse.softmax(coo, -1)
            self.assertEqual(res_tri, res_coo.to(input.dtype))

        # Test long rows which exceed Triton's max numel limit set to 2 ** 17
        input = tensor(b + (1, 150000))
        bsr = input.to_sparse_bsr(1)
        self.assertEqual(input.softmax(-1), bsr_softmax(bsr))

    @parametrize("block_size", [16, 32, 64])
    @parametrize("index_dtype", [torch.int32, torch.int64])
    @onlyCUDA
    @skipIfRocm
    @dtypes(torch.half, torch.bfloat16, torch.float)
    @dtypesIfCUDA(torch.half, *[torch.bfloat16] if SM80OrLater else [], torch.float)
    @unittest.skipIf((not TEST_WITH_TORCHINDUCTOR) or (IS_FBCODE and IS_REMOTE_GPU) or torch._running_with_deploy(),
                     "Skipped for deploy and internal with remote GPUs")
    def test_triton_bsr_dense_bmm(self, device, dtype, index_dtype, block_size):
        from functools import partial
        from torch.sparse._triton_ops import bsr_dense_mm

        def kernel_impl(*args, **kwargs):
            return bsr_dense_mm(*args, skip_checks=True, **kwargs)

        kernel = torch._TritonLibrary.registerOp(
            "_triton_bsr_dense_mm_out",
            "_triton_bsr_dense_mm_out(Tensor bsr, Tensor dense, *, Tensor(a!) out) -> Tensor(a!)",
            kernel_impl,
            "SparseCsrCUDA"
        )

        # kernel != kernel_impl means dispatch was already registered.
        # This is exactly what we need!
        self.assertTrue(kernel is not kernel_impl)

        # Note that each value in a non-zero block is in range block_size * [low^2, high^2).
        tensor = partial(make_tensor, device=device, dtype=dtype, low=0.5, high=1.5)

        # NOTE: batch dims with zero sizes are not supported in `to_sparse_bsr`.
        batches = [(), (2,), (2, 2)]
        size = [128, 256, 0]

        # Whether to make inputs orthogonal so that the product is zero
        make_orthogonal = [True, False]

        for bd, bs, m, n, k, is_ortho in itertools.product(batches, batches, size, size, size, make_orthogonal):
            bsr = tensor(bs + (m, k))
            # NOTE: do not get confused, it will be transposed
            dense = tensor(bd + (n, k))

            if is_ortho:
                bsr = torch.cat((bsr, torch.zeros_like(bsr)), dim=-1)
                dense = torch.cat((torch.zeros_like(dense), dense), dim=-1)

            bsr = bsr.to_sparse_bsr(block_size)

            if bsr.dim() == 2 and dtype != torch.float:
                # Test against linear to check dispatch
                # which takes place for torch.half and torch.bfloat16.
                res_dense = torch.nn.functional.linear(dense, bsr.to_dense())
                res_tri_out = torch.empty_like(res_dense)
                res_tri = torch.nn.functional.linear(dense, bsr, out=res_tri_out)

                # Check dispatch worked with non-trivial outputs
                if m > 0 and n > 0 and k > 0:
                    self.assertTrue(kernel.kernel_invoked)
                    kernel.kernel_invoked = False
            else:
                # Otherwise check correctness against bmm
                # since nn.linear does not support bsr.dim() > 2.
                res_dense = bsr.to_dense() @ dense.transpose(-2, -1)
                res_tri_out = torch.empty_like(res_dense)
                res_tri = kernel(bsr, dense.transpose(-2, -1), out=res_tri_out)

            self.assertTrue(res_tri is res_tri_out)
            self.assertEqual(res_tri, res_dense)

            res_dense = bsr.to_dense() @ dense.transpose(-2, -1)
            # check whether bsr_dense_mm handles different grid sizes
            # None means max possible grid size which is CUDA-dependent.
            grid_size = (None, 2, 4)
            grid_gen = itertools.product(grid_size, repeat=3)
            for grid in grid_gen:
                res_tri = torch.sparse._triton_ops.bsr_dense_mm(
                    bsr,
                    dense.transpose(-2, -1),
                    max_grid=grid,
                )
                self.assertEqual(res_tri, res_dense)

    @onlyCUDA
    @skipIfRocm
    @dtypes(torch.half)
    @unittest.skipIf(IS_FBCODE and IS_REMOTE_GPU or torch._running_with_deploy(),
                     "Skipped for deploy and internal with remote GPUs")
    def test_triton_bsr_dense_bmm_error_messages(self, device, dtype):
        from torch.sparse._triton_ops import bsr_dense_mm

        rhs = torch.rand(32, 32, dtype=dtype, device=device)
        lhs = rhs.to_sparse_bsr(16)
        with self.assertRaisesRegex(ValueError, "only BSR sparse format is supported"):
            bsr_dense_mm(lhs.to_sparse_bsc(16), rhs)
        with self.assertRaisesRegex(ValueError, "on the same GPU device"):
            bsr_dense_mm(lhs, rhs.cpu())
        if torch.cuda.device_count() > 1:
            with self.assertRaisesRegex(ValueError, "on the same GPU device"):
                bsr_dense_mm(lhs.to("cuda:0"), rhs.to("cuda:1"))
        with self.assertRaisesRegex(ValueError, "all inputs are expected to be of the same dtype"):
            bsr_dense_mm(lhs, rhs.to(torch.float))
        with self.assertRaisesRegex(ValueError, r"and one of \(half, bfloat16, float32\)"):
            bsr_dense_mm(lhs.to(torch.double), rhs.to(torch.double))
        with self.assertRaisesRegex(ValueError, "all inputs involved in the matrix product are expected to be at least 2D"):
            bsr_dense_mm(lhs, torch.rand(1, dtype=dtype, device=device))
        with self.assertRaisesRegex(ValueError,
                                    "sizes involved in the matrix product are not compatible for matrix multiplication"):
            bsr_dense_mm(lhs, torch.rand(1, 1, dtype=dtype, device=device))
        with self.assertRaisesRegex(ValueError,
                                    r"dense.size\(-1\) == 15 should be divisible by 16"):
            bsr_dense_mm(lhs, torch.rand(32, 15, dtype=dtype, device=device))
        # Blocksizes check
        for blocksize in (15, 30):
            n = blocksize * 2
            rhs = torch.rand(n, n, dtype=dtype, device=device)
            lhs = rhs.to_sparse_bsr(blocksize)
            with self.assertRaisesRegex(ValueError, "should be at least 16 and a power of 2"):
                bsr_dense_mm(lhs, rhs)
        # out check
        rhs = torch.rand(2, 32, 32, dtype=dtype, device=device)
        lhs = rhs.to_sparse_bsr(16)
        with self.assertRaisesRegex(ValueError, r"`out` argument has wrong shape"):
            out = torch.rand(2, 30, 30, dtype=dtype, device=device)
            bsr_dense_mm(lhs, rhs, out=out)
        with self.assertRaisesRegex(ValueError, r"only row-major/col-major `out`"):
            out = torch.rand(32, 32, 2, dtype=dtype, device=device).transpose(0, -1)
            bsr_dense_mm(lhs, rhs, out=out)

    @parametrize("block_size", [16, 32, 64])
    @onlyCUDA
    @skipIfRocm
    @dtypes(torch.half, torch.bfloat16, torch.float)
    @dtypesIfCUDA(torch.half, *[torch.bfloat16] if SM80OrLater else [], torch.float)
    @unittest.skipIf(IS_FBCODE and IS_REMOTE_GPU, "Test requires Triton")
    @precisionOverride({torch.float16: 1e-3})
    @unittest.skip("Disable to unblock triton pin upgrade. Details in https://github.com/pytorch/pytorch/issues/108102")
    def test_triton_scaled_dot_product_attention(self, device, dtype, block_size):
        from functools import partial
        from torch.sparse._triton_ops import _scaled_dot_product_attention

        # Note that each value in a non-zero block is in range block_size * [low^2, high^2).
        tensor = partial(make_tensor, device=device, dtype=dtype, low=0.3, high=1.2)

        def broadcast_input(*ts):
            batch_dims = torch.broadcast_shapes(*(t.shape[:-2] for t in ts))
            yield from (torch.broadcast_to(t, batch_dims + t.shape[-2:]) for t in ts)

        # NOTE: batch dims with zero sizes are not supported in `to_sparse_bsr`.
        batches = [(), (2,), (2, 2)]
        size = [128, 256, 0]

        for bam, bq, bk, bv, m, n, k in itertools.product(batches, batches, batches, batches, size, size, size):
            query = tensor(bq + (m, k))
            key = tensor(bk + (n, k))
            value = tensor(bv + (n, k))

            # We make attn_mask block lower/upper triangular so that BSR and Strided
            # function variants are directly comparable.
            attn_mask = torch.ones(bam + (m, n), device=device, dtype=torch.bool)
            attn_mask = self._to_block_triangular_inplace(attn_mask, block_size, block_size)
            attn_mask_bsr = attn_mask.to_sparse_bsr(block_size)

            # NOTE: only boolean mask is directly compatible with the Strided version
            # without any pre-/post-processing. Hence we test against a boolean mask.
            for scale in (None, 1. / 16):
                if scale is None and query.size(-1) == 0:
                    scale = 1
                expected = torch.nn.functional.scaled_dot_product_attention(
                    *broadcast_input(query, key, value, attn_mask), scale=scale
                )

                for mask_dtype in (torch.bool, dtype):
                    res = _scaled_dot_product_attention(query, key, value, attn_mask_bsr.to(mask_dtype), scale=scale)
                    self.assertEqual(res, expected)


    @parametrize("block_size", [16, 32, 64])
    @onlyCUDA
    @skipIfRocm
    @dtypes(torch.half, torch.bfloat16, torch.float)
    @dtypesIfCUDA(torch.half, *[torch.bfloat16] if SM80OrLater else [], torch.float)
    @unittest.skipIf(IS_FBCODE and IS_REMOTE_GPU, "Test requires Triton")
    def test_triton_sampled_addmm(self, device, dtype, block_size):
        from functools import partial
        from torch.sparse._triton_ops import sampled_addmm, broadcast_batch_dims_bsr

        # Note that each value in a non-zero block is in range block_size * [low^2, high^2).
        tensor = partial(make_tensor, device=device, dtype=dtype, low=0.3, high=1.2)

        # NOTE: batch dims with zero sizes are not supported in `to_sparse_bsr`.
        batches = [(), (2,), (2, 2)]
        size = [128, 256, 0]

        delta_k = (-3,)
        for bi, bm1, bm2, m, n, k, dk in itertools.product(batches, batches, batches, size, size, size, delta_k):
            # Test not powers of 2 ks as well.
            k = max(0, k + dk)
            # Non-trivial sparsity pattern.
            # Plus with tril inputs the result is also tril,
            # so we can compare BSR and CSR implementations.
            input = tensor(bi + (m, n)).tril_()
            bsr = input.to_sparse_bsr(block_size)
            mat1 = tensor(bm1 + (m, k)).tril_()
            mat2 = tensor(bm2 + (k, n)).tril_()

            batch_dim = torch.broadcast_shapes(input.shape[:-2], mat1.shape[:-2], mat2.shape[:-2])

            csr = input.broadcast_to(batch_dim + input.shape[-2:]).to_sparse_csr().to(torch.float)
            mat1csr = mat1.broadcast_to(batch_dim + mat1.shape[-2:]).to(torch.float)
            mat2csr = mat2.broadcast_to(batch_dim + mat2.shape[-2:]).to(torch.float)

            input_broadcasted_clone = broadcast_batch_dims_bsr(
                "test_triton_sampled_addmm",
                bsr, mat1, mat2
            ).clone()
            input_broadcasted_clone = torch.sparse_compressed_tensor(
                input_broadcasted_clone.crow_indices(),
                input_broadcasted_clone.col_indices(),
                # For testing `out=` let's make values to have "weird" strides
                # so that if the kernel modifies values to it's needs, the result
                # is being compied into out.values.
                input_broadcasted_clone.values().transpose(-3, -2).contiguous().transpose(-3, -2),
                layout=input_broadcasted_clone.layout,
                size=input_broadcasted_clone.shape
            )

            scalars = (0.0, 2.0)
            for alpha, beta, out in itertools.product(scalars, scalars, (None, input_broadcasted_clone)):
                res_tri = sampled_addmm(bsr, mat1, mat2, alpha=alpha, beta=beta, out=out)
                if out is not None:
                    self.assertTrue(res_tri is out)

                batch_broadcasted_shape = torch.broadcast_shapes(*(t.shape[:-2] for t in (input, mat1, mat2)))
                self.assertTrue(res_tri.shape == batch_broadcasted_shape + (m, n))

                res_csr = torch.sparse.sampled_addmm(csr, mat1csr, mat2csr, alpha=alpha, beta=beta).to(input.dtype)
                self.assertEqual(res_tri.to_dense(), res_csr.to_dense())

                # Check different grid sizes to make sure that input slicing works
                # if this input is larger than the grid.
                grid_size = (3, None)
                grid_gen = itertools.product(grid_size, repeat=2)
                for grid in grid_gen:
                    res_tri_grid = sampled_addmm(bsr, mat1, mat2, alpha=alpha, beta=beta, max_grid=grid)
                    self.assertEqual(res_tri, res_tri_grid)

    @onlyCUDA
    @skipIfRocm
    @dtypes(torch.half, torch.bfloat16, torch.float)
    @dtypesIfCUDA(torch.half, *[torch.bfloat16] if SM80OrLater else [], torch.float)
    @unittest.skipIf(IS_FBCODE and IS_REMOTE_GPU, "Test requires Triton")
    def test_triton_scatter_mm(self, device, dtype):
        from torch.sparse._triton_ops import scatter_mm
        from functools import partial
        tensor = partial(make_tensor, device=device, dtype=dtype, low=0.5, high=1.5)
        sizes = [8, 16]
        for m, k, n in itertools.product(sizes, sizes, sizes):
            blocks = torch.stack([tensor(m, k), tensor(m, k)])
            others = torch.stack([tensor(k, n), tensor(k, n)])

            expected = torch.stack([blocks[0] @ others[0] + blocks[1] @ others[0],
                                    blocks[0] @ others[1],
                                    blocks[1] @ others[1]])

            indices_data = (
                'scatter_mm',
                torch.tensor([0, 2, 3, 4], dtype=torch.int32, device=device),
                torch.tensor([[0, 0], [1, 0], [0, 1], [1, 1]], dtype=torch.int32, device=device))

            result = scatter_mm(blocks, others, indices_data=indices_data)

            self.assertEqual(result, expected)

            indices_data = (
                'bsr_strided_mm',
                torch.tensor([0, 2, 4, 5, 6], dtype=torch.int32, device=device),
                torch.tensor([0, n, 2 * n * m, 2 * n * m + n], dtype=torch.int32, device=device),
                torch.tensor([1, 0, 1, 0, 1, 1], dtype=torch.int32, device=device),
                torch.tensor([0, 2 * k * n, n, 2 * k * n + n, 2 * k * n, 2 * k * n + n],
                             dtype=torch.int32, device=device),
                dict(SPLIT_N=2, is_compressed=False, TILE_M=m, TILE_N=n, GROUP_SIZE=1)
            )

            for bsize in [(), (2,), (3, 4)]:
                other = tensor(*bsize, 2 * k, 2 * n)
                expected = torch.cat([
                    torch.cat([blocks[1], blocks[0]], dim=1),
                    torch.cat([torch.zeros_like(blocks[0]), blocks[1]], dim=1)], dim=0) @ other
                result = scatter_mm(blocks, other, indices_data=indices_data)
                self.assertEqual(result, expected)

    @parametrize("blocksize", [2, '2x3', 16, '16x32', 32, 64])
    @onlyCUDA
    @skipIfRocm
    @dtypes(torch.half, torch.bfloat16, torch.float)
    @dtypesIfCUDA(torch.half, *[torch.bfloat16] if SM80OrLater else [], torch.float)
    @unittest.skipIf(IS_FBCODE and IS_REMOTE_GPU, "Test requires Triton")
    def test_triton_bsr_scatter_mm(self, device, dtype, blocksize):
        import triton
        from torch.sparse._triton_ops import bsr_scatter_mm, bsr_scatter_mm_indices_data
        from functools import partial
        if isinstance(blocksize, str):
            blocksize = tuple(map(int, blocksize.split('x')))
        else:
            blocksize = (blocksize,) * 2
        # Note that each value in a non-zero block is in range blocksize * [low^2, high^2).
        tensor = partial(make_tensor, device=device, dtype=dtype, low=0.5, high=1.5)

        # NOTE: batch dims with zero sizes are not supported in `to_sparse_bsr`.
        batches = [(), (2,), (2, 2)]
        sizes = [blocksize[0], 2 * blocksize[0], 4 * blocksize[0]]
        sizes_K = [blocksize[1], 2 * blocksize[1]]

        for bd, bs, M, K, N, has_zero_row_block in itertools.product(batches, batches[:1], sizes, sizes_K, sizes, (False, True)):
            bsr_dense = tensor(bs + (M, K))
            if has_zero_row_block:
                if M > blocksize[0]:
                    bsr_dense[:blocksize[0]].zero_()
                else:
                    continue
            bsr = bsr_dense.to_sparse_bsr(blocksize)
            dense = tensor(bd + (K, N))
            expected = bsr.to_dense() @ dense

            for indices_format in ('bsr_strided_mm', 'bsr_strided_mm_compressed', 'scatter_mm'):
                if indices_format in {'bsr_strided_mm', 'bsr_strided_mm_compressed'}:
                    SPLIT_N_list = [N]
                    while SPLIT_N_list[-1] > 1:
                        SPLIT_N_list.append(max(1, SPLIT_N_list[-1] // 2))
                else:
                    SPLIT_N_list = [1]
                for SPLIT_N in SPLIT_N_list:
                    indices_data = bsr_scatter_mm_indices_data(
                        bsr, dense, indices_format=indices_format, SPLIT_N=SPLIT_N)
                    try:
                        result = bsr_scatter_mm(bsr, dense, indices_data=indices_data)
                    except triton.compiler.OutOfResources:
                        # ensure that there was at least one succesful test:
                        assert SPLIT_N < SPLIT_N_list[0]
                        break

                    self.assertEqual(result, expected)
        torch.sparse._triton_ops._bsr_scatter_mm_indices_data.cache_clear()

    def test_TensorAsKey(self, device):
        from torch.sparse._triton_ops import TensorAsKey
        assertEqualOptions = dict(exact_dtype=True, exact_device=True, exact_layout=True)

        t = torch.tensor([1, 2, 3, 4], dtype=torch.int64, device=device)
        key = TensorAsKey(t)
        self.assertTrue(key == TensorAsKey(t))
        self.assertTrue(key.obj is t)

        t2 = t[:]
        key2 = TensorAsKey(t2)
        self.assertTrue(key == key2)
        self.assertEqual(key2.obj, t, **assertEqualOptions)
        # deleting object leads to dead key
        del t2
        self.assertTrue(key2.obj is None)
        self.assertTrue(key.obj is t)

        # key with different storage offset and shape:
        self.assertFalse(key == TensorAsKey(t[1:]))

        # key with different strides:
        self.assertFalse(key == TensorAsKey(t[::2]))

        # when object dies, make sure that key represents a dead
        # object as well:
        del t
        self.assertTrue(key.obj is None)

        # Storing a tensor as a dict key:
        d = {}
        t3 = torch.tensor([1, 2, 3, 4], dtype=torch.int32, device=device)
        key3 = TensorAsKey(t3)
        d[key3] = 123
        self.assertTrue(d.get(key3) == 123)
        t3_ = t3[:]
        self.assertTrue(d.get(TensorAsKey(t3_)) == 123)
        self.assertTrue(d.get(TensorAsKey(t3.clone())) is None)

        d[TensorAsKey(t3_)] = 567
        self.assertTrue(d.get(key3) == 567)

        # t3 and t3_ reference the same data, so, the key becomes dead
        # (that is, its .obj property returns None) until all
        # references are deleted:
        del t3
        self.assertTrue(key3.obj is not None)
        self.assertTrue(d.get(key3) == 567)
        del t3_
        self.assertTrue(key3.obj is None)
        self.assertTrue(d.get(key3) == 567)

        # Storing a tensor as a dict key and value:
        d = {}
        t4 = torch.tensor([1, 2, 3, 4], dtype=torch.int32, device=device)
        key4 = TensorAsKey(t4)
        d[key4] = (t4, 123)
        self.assertEqual(d.get(key4), (t4, 123), **assertEqualOptions)
        # when object is deleted, the key represents an alive object
        # because the object is referenced by the dict item value:
        del t4
        self.assertTrue(key4.obj is not None)
        # This also means that the life time of the tensor is same as
        # the life time of the corresponding dict item:
        del d[key4]
        self.assertTrue(key4.obj is None)

        # Storing a tensor as a dict key and value wrapped with TensorAsKey:
        d = {}
        t5 = torch.tensor([1, 2, 3, 4], dtype=torch.int32, device=device)
        key5 = TensorAsKey(t5)
        d[key5] = (key5, 567)
        self.assertEqual(d.get(key5), (key5, 567), **assertEqualOptions)
        self.assertTrue(key5.obj is not None)
        # when object is deleted, it will be dead as the wrapped value
        # hold the tensor instance as a weakref:
        del t5
        self.assertTrue(key5.obj is None)
        # but key is still valid:
        self.assertEqual(d.get(key5), (key5, 567), **assertEqualOptions)

    @parametrize("op", ['bsr_dense_addmm', 'bsr_dense_mm', 'bsr_dense_linear'])
    @parametrize("blocksize", [16, '16x32', 32])
    @onlyCUDA
    @skipIfRocm
    @dtypes(torch.half, torch.bfloat16, torch.float)
    @dtypesIfCUDA(torch.half, *[torch.bfloat16] if SM80OrLater else [], torch.float)
    @unittest.skipIf(IS_FBCODE and IS_REMOTE_GPU, "Test requires Triton")
    def test_triton_kernel(self, op, device, dtype, blocksize):
        from torch.sparse._triton_ops import bsr_dense_addmm, bsr_dense_mm
        from torch.sparse._triton_ops_meta import (create_blocked_tensor, get_meta,
                                                   optimize_bsr_dense_addmm, dump)

        def bsr_dense_linear(input, weights, bias=None):
            return torch.nn.functional.linear(input, weights, bias=bias).transpose(-1, -2)

        operation = dict(bsr_dense_addmm=bsr_dense_addmm, bsr_dense_mm=bsr_dense_mm, bsr_dense_linear=bsr_dense_linear)[op]

        def reference(input, mat1, mat2, beta=1, alpha=1):
            assert mat1.layout is torch.strided
            assert mat2.layout is torch.strided
            return beta * input + alpha * (mat1 @ mat2)

        def nc_copy(t, axes=(-1,)):
            """Return a copy of input.

            The returned copy will be a non-contiguous tensor.
            """
            if t.layout is torch.strided:
                shape = list(t.shape)
                for a in axes:
                    shape[a] *= 2
                r = torch.empty(shape, dtype=t.dtype, device=t.device)
                s = r[tuple(slice(None, None, 2 if t.shape[i] != r.shape[i] else None) for i in range(t.ndim))]
                s.copy_(t)
                return s
            elif t.layout is torch.sparse_bsr:
                compressed_indices = t.crow_indices()
                plain_indices = t.col_indices()
                return torch.sparse_compressed_tensor(compressed_indices, plain_indices, nc_copy(t.values()),
                                                      t.shape, layout=t.layout)
            else:
                raise NotImplementedError(t.layout)

        if isinstance(blocksize, str):
            BM, BK = tuple(map(int, blocksize.split('x')))
        else:
            BM, BK = (blocksize,) * 2

        if op in {"bsr_dense_linear"} and BM != BK:
            # todo: eliminate this skip
            self.skipTest(f"{op} does not support non-square blocks")

        beta_lst = dict(bsr_dense_addmm=[0, 1, 2], bsr_dense_mm=[0], bsr_dense_linear=[1])[op]
        alpha_lst = dict(bsr_dense_addmm=[0, 1, 2], bsr_dense_mm=[1], bsr_dense_linear=[1])[op]
        sparsity_lst = [0, 0.5, 1]
        blocks_per_row_lst = [1, 2]
        blocks_per_col_lst = [1, 2]
        result_cols_lst = [16, 32, 64]
        for beta, alpha, sparsity, blocks_per_row, blocks_per_col, N in itertools.product(
                beta_lst, alpha_lst, sparsity_lst, blocks_per_row_lst, blocks_per_col_lst, result_cols_lst):
            M = BM * blocks_per_row
            K = BK * blocks_per_col
            mat1 = create_blocked_tensor(0, M, K, (BM, BK), sparsity, dtype, device=device)
            bsr = mat1.to_sparse_bsr((BM, BK))
            mat2 = make_tensor(K, N, dtype=dtype, device=device, low=0.5, high=1.5)
            input = make_tensor(M, N, dtype=dtype, device=device, low=0.5, high=1.5)

            if 0 and op == "bsr_dense_addmm":
                # Find optimal kernel parameters, the speed-up is
                # about 10x for running this test.
                #
                # Enable this if-block when the test method is
                # updated, run the test, and finally, disable the
                # if-block.
                key = (M, K, N, BM, BK, beta == 0, beta == 1, alpha == 1)
                meta = get_meta(op, key, version=(0, dtype, 0.5))
                if meta is None:
                    optimize_bsr_dense_addmm(M, K, N, BM, BK, beta=beta, alpha=alpha, dtype=dtype, sparsity=0.5)
                    meta = get_meta(op, key, version=(0, dtype, 0.5))
                    assert meta is not None
                    dump()  # this will update torch/sparse/_triton_ops_meta.py

            expected = reference(input, mat1, mat2, beta=beta, alpha=alpha)
            kwargs = dict(bsr_dense_addmm=dict(beta=beta, alpha=alpha), bsr_dense_mm=dict(),
                          bsr_dense_linear=dict(bias=input.transpose(-1, -2)))[op]

            args = dict(bsr_dense_addmm=(input, bsr, mat2), bsr_dense_mm=(bsr, mat2),
                        bsr_dense_linear=(mat2.transpose(-1, -2), bsr))[op]
            result = operation(*args, **kwargs)
            self.assertEqual(result, expected)

            # Test non-contiguous input tensors:
            nc_mat2 = nc_copy(mat2)
            nc_input = nc_copy(input)
            nc_bsr = nc_copy(bsr)

            args = dict(bsr_dense_addmm=(input, bsr, nc_mat2), bsr_dense_mm=(bsr, nc_mat2),
                        bsr_dense_linear=(nc_mat2.transpose(-1, -2), bsr))[op]
            result = operation(*args, **kwargs)
            self.assertEqual(result, expected)

            # todo: add bsr_dense_linear to the set below (currently,
            # nn.linear has unnecessarily restrictive arguments
            # checks).
            if op in {'bsr_dense_addmm', 'bsr_dense_mm'}:
                args = dict(bsr_dense_addmm=(input, nc_bsr, mat2), bsr_dense_mm=(nc_bsr, mat2),
                            bsr_dense_linear=(mat2.transpose(-1, -2), nc_bsr))[op]
                result = operation(*args, **kwargs)
                self.assertEqual(result, expected)

            if op in {'bsr_dense_addmm', 'bsr_dense_linear'}:
                args = dict(bsr_dense_addmm=(nc_input, bsr, nc_mat2),
                            bsr_dense_linear=(nc_mat2.transpose(-1, -2), bsr))[op]
                kwargs = dict(bsr_dense_addmm=dict(beta=beta, alpha=alpha),
                              bsr_dense_linear=dict(bias=nc_input.transpose(-1, -2)))[op]
                result = operation(*args, **kwargs)
                self.assertEqual(result, expected)

    @parametrize("op", ['bsr_dense_addmm'])
    @onlyCUDA
    @skipIfRocm
    @dtypes(torch.half, torch.bfloat16, torch.float)
    @dtypesIfCUDA(torch.half, *[torch.bfloat16] if SM80OrLater else [], torch.float)
    @unittest.skipIf(IS_FBCODE and IS_REMOTE_GPU, "Test requires Triton")
    def test_triton_tune(self, op, device, dtype):
        from torch.sparse._triton_ops import bsr_dense_addmm
        from torch.sparse._triton_ops_meta import (create_blocked_tensor, tune_bsr_dense_addmm, get_meta)

        operation = dict(bsr_dense_addmm=bsr_dense_addmm)[op]
        tuner = dict(bsr_dense_addmm=tune_bsr_dense_addmm)[op]

        M, K, N = 16, 16, 32
        sparsity = 1.0
        blocksize = (16, 16)
        bsr = create_blocked_tensor(0, M, K, blocksize, sparsity, dtype, device).to_sparse_bsr(blocksize)
        sparsity = 1 - bsr._nnz() * blocksize[0] * blocksize[1] / (M * K)
        input = make_tensor(K, N, dtype=dtype, device=device)
        dense = make_tensor(K, N, dtype=dtype, device=device)

        if op == 'bsr_dense_addmm':
            args = (input, bsr, dense)

            def get_current_meta():
                version = (0, dtype, sparsity)
                meta_key = (M, K, N, *blocksize, False, True, True)
                return get_meta(op, meta_key, version=version, exact=True)
        else:
            raise NotImplementedError(op)

        self.assertEqual(get_current_meta(), None)

        meta = tuner(*args, **dict(store=True, verbose=False))
        self.assertEqual(get_current_meta(), meta)

        expected = operation(*args)
        result = operation(*args, **dict(meta=meta))
        self.assertEqual(result, expected)


# e.g., TestSparseCSRCPU and TestSparseCSRCUDA
instantiate_device_type_tests(TestSparseCSR, globals())
instantiate_device_type_tests(TestSparseCompressed, globals())
instantiate_device_type_tests(TestSparseCompressedTritonKernels, globals())

if __name__ == '__main__':
    run_tests()<|MERGE_RESOLUTION|>--- conflicted
+++ resolved
@@ -1271,6 +1271,7 @@
                 new_shape = (2, 2)
                 a.resize_(new_shape)
 
+    @skipIfTorchDynamo()
     @dtypes(*all_types_and_complex_and(torch.half, torch.bool, torch.bfloat16))
     def test_sparse_csr_from_dense(self, device, dtype):
         dense = torch.tensor([[4, 5, 0], [0, 0, 0], [1, 0, 0]], dtype=dtype, device=device)
@@ -3462,11 +3463,7 @@
         return d
 
     @onlyCUDA
-<<<<<<< HEAD
-    @skipIfRocm
-=======
     @skipIfRocm(msg="test is too slow on ROCm stack")
->>>>>>> 9768f73c
     @dtypes(torch.half, torch.bfloat16, torch.float)
     @dtypesIfCUDA(torch.half, *[torch.bfloat16] if SM80OrLater else [], torch.float)
     @unittest.skipIf(IS_FBCODE and IS_REMOTE_GPU, "Test requires Triton")
@@ -3502,7 +3499,6 @@
     @parametrize("block_size", [16, 32, 64])
     @parametrize("index_dtype", [torch.int32, torch.int64])
     @onlyCUDA
-    @skipIfRocm
     @dtypes(torch.half, torch.bfloat16, torch.float)
     @dtypesIfCUDA(torch.half, *[torch.bfloat16] if SM80OrLater else [], torch.float)
     @unittest.skipIf((not TEST_WITH_TORCHINDUCTOR) or (IS_FBCODE and IS_REMOTE_GPU) or torch._running_with_deploy(),
@@ -3581,7 +3577,6 @@
                 self.assertEqual(res_tri, res_dense)
 
     @onlyCUDA
-    @skipIfRocm
     @dtypes(torch.half)
     @unittest.skipIf(IS_FBCODE and IS_REMOTE_GPU or torch._running_with_deploy(),
                      "Skipped for deploy and internal with remote GPUs")
@@ -3791,7 +3786,6 @@
 
     @parametrize("blocksize", [2, '2x3', 16, '16x32', 32, 64])
     @onlyCUDA
-    @skipIfRocm
     @dtypes(torch.half, torch.bfloat16, torch.float)
     @dtypesIfCUDA(torch.half, *[torch.bfloat16] if SM80OrLater else [], torch.float)
     @unittest.skipIf(IS_FBCODE and IS_REMOTE_GPU, "Test requires Triton")
