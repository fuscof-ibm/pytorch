# Owner(s): ["module: inductor"]
import copy
import functools
import unittest

import torch
import torch._export
import torch._inductor

import torch.fx._pytree as fx_pytree
from torch._dynamo.testing import same

from torch.testing._internal.common_utils import IS_FBCODE, TEST_WITH_ROCM, TestCase
from torch.testing._internal.inductor_utils import HAS_CUDA
from torch.utils import _pytree as pytree

aten = torch.ops.aten
requires_cuda = functools.partial(unittest.skipIf, not HAS_CUDA, "requires cuda")


class AOTInductorModelRunner:
    @classmethod
    def load(cls, model, example_inputs, example_outputs, options=None):
        # AOTInductorModel relies on the caller to pass in output_tensors,
        # so we need to explicitly allocate output tensors here.
        output_tensors = []
        example_outputs, output_spec = pytree.tree_flatten(example_outputs)
        for output in example_outputs:
            output_tensors.append(torch.empty_like(output))

        # The exact API is subject to change
        so_path, exported = torch._export.aot_compile(
            model,
            example_inputs,
            options=options,
        )

        # Use a utility function for easier testing
        source = """
        #include <torch/csrc/inductor/aot_inductor_model.h>

        torch::aot_inductor::AOTInductorModel model;

        void run(
                const std::vector<at::Tensor>& input_tensors,
                std::vector<at::Tensor>& output_tensors) {
            model.run(input_tensors, output_tensors, at::cuda::getCurrentCUDAStream());
        }
        """
        optimized = torch.utils.cpp_extension.load_inline(
            name="aot_inductor",
            cpp_sources=[source],
            functions=["run"],
            extra_ldflags=[so_path],
            with_cuda=True,
        ).run

        return optimized, exported, output_tensors, output_spec

    @classmethod
    def run(cls, model, example_inputs, example_outputs, options=None):
        example_outputs = copy.deepcopy(example_outputs)
        optimized, exported, output_tensors, output_spec = AOTInductorModelRunner.load(
            model, example_inputs, example_outputs, options
        )
        param_buffer_values = list(exported.state_dict.values())
        flat_example_inputs = fx_pytree.tree_flatten_spec(
            example_inputs, exported.call_spec.in_spec
        )
        all_args = (*param_buffer_values, *flat_example_inputs)
        optimized(all_args, output_tensors)
        return pytree.tree_unflatten(output_tensors, output_spec)


class AotInductorTests(TestCase):
    def test_simple(self):
        class Repro(torch.nn.Module):
            def __init__(self):
                super().__init__()
                self.weight = torch.randn(10, 10, device="cuda")

            def forward(self, x, y):
                return x + torch.nn.functional.linear(y, self.weight)

        model = Repro()
        example_inputs = (
            torch.randn(10, 10, device="cuda"),
            torch.randn(10, 10, device="cuda"),
        )
        expected = model(*example_inputs)
        actual = AOTInductorModelRunner.run(model, example_inputs, expected)
        self.assertTrue(same(actual, expected))

    def test_missing_output(self):
        class Repro(torch.nn.Module):
            def __init__(self):
                super().__init__()

            def forward(self, x, y):
                a = torch.sin(x)
                b = torch.mm(a, y)
                c = torch.cos(b)
                return c

        model = Repro()
        example_inputs = (
            torch.randn(10, 10, device="cuda"),
            torch.randn(10, 10, device="cuda"),
        )
        expected = model(*example_inputs)
        actual = AOTInductorModelRunner.run(model, example_inputs, expected)
        self.assertTrue(same(actual, expected))

    def test_output_misaligned(self):
        class Repro(torch.nn.Module):
            def __init__(self):
                super().__init__()

            def forward(self, x, y):
                x_unsqueeze = torch.unsqueeze(x, dim=0)
                y_unsqueeze = torch.unsqueeze(y, dim=0)
                cat = torch.cat([x_unsqueeze, y_unsqueeze], dim=0)
                x_getitem = cat[0]
                y_getitem = cat[1]
                x_sigmoid = torch.sigmoid(x_getitem)
                return x_sigmoid, y_getitem

        model = Repro()
        example_inputs = (
            torch.randn(10, 10, device="cuda"),
            torch.randn(10, 10, device="cuda"),
        )
        expected = model(*example_inputs)
        actual = AOTInductorModelRunner.run(model, example_inputs, expected)
        self.assertTrue(same(actual, expected))

<<<<<<< HEAD
    @requires_cuda()
    @patch("torch._inductor.config.comment_origin", True)
    @patch("torch._inductor.config.profiler_mark_wrapper_call", True)
    def test_inductor_sequence_nr(self):
=======
    def test_dynamic_smem_above_default_limit(self):
        class Repro(torch.nn.Module):
            def forward(self, x, y):
                return x @ y

        model = Repro()
        # on A100, the generated Triton kernel for this MM
        # requires 55296 bytes of dynamic SMEM which is above
        # the A100's default dynamic SMEM limit of 49152 bytes.
        example_inputs = (
            torch.randn(10285, 96, device="cuda"),
            torch.randn(96, 1, device="cuda"),
        )
        expected = model(*example_inputs)
        actual = AOTInductorModelRunner.run(
            model,
            example_inputs,
            expected,
            options={
                "max_autotune": True,
                "max_autotune_gemm_backends": "TRITON",
            },
        )
        self.assertTrue(same(actual, expected))

    def test_addmm(self):
        class Model(torch.nn.Module):
            def __init__(self, n, k):
                super().__init__()
                self.weight = torch.randn(n, k, device="cuda")
                self.bias = torch.randn(n, device="cuda")

            def forward(self, a):
                return torch.nn.functional.linear(a, self.weight, self.bias)

        M = 8
        N = 6
        K = 16
        model = Model(N, K)
        batch = 2
        a = torch.randn(batch, M, K, device="cuda")
        example_inputs = (a,)
        expected = model(*example_inputs)
        actual = AOTInductorModelRunner.run(model, example_inputs, expected)
        self.assertTrue(same(actual, expected))

    def test_duplicated_params(self):
>>>>>>> a16b0aa2
        class Model(torch.nn.Module):
            def __init__(self):
                super().__init__()
                self.p = torch.nn.Parameter(torch.rand(6))
                self.q = self.p

            def forward(self, x):
                return self.p * x + self.q

        model = Model()
        example_inputs = (torch.rand(6),)
        expected = model(*example_inputs)
        actual = torch._export.export(model, example_inputs)(*example_inputs)
        self.assertTrue(same(actual, expected))


if __name__ == "__main__":
    from torch._dynamo.test_case import run_tests

    # cpp_extension N/A in fbcode
    if HAS_CUDA and not TEST_WITH_ROCM and not IS_FBCODE:
        run_tests(needs="filelock")<|MERGE_RESOLUTION|>--- conflicted
+++ resolved
@@ -134,12 +134,6 @@
         actual = AOTInductorModelRunner.run(model, example_inputs, expected)
         self.assertTrue(same(actual, expected))
 
-<<<<<<< HEAD
-    @requires_cuda()
-    @patch("torch._inductor.config.comment_origin", True)
-    @patch("torch._inductor.config.profiler_mark_wrapper_call", True)
-    def test_inductor_sequence_nr(self):
-=======
     def test_dynamic_smem_above_default_limit(self):
         class Repro(torch.nn.Module):
             def forward(self, x, y):
@@ -187,7 +181,6 @@
         self.assertTrue(same(actual, expected))
 
     def test_duplicated_params(self):
->>>>>>> a16b0aa2
         class Model(torch.nn.Module):
             def __init__(self):
                 super().__init__()
