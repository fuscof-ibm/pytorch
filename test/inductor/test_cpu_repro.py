--- conflicted
+++ resolved
@@ -33,7 +33,12 @@
 from torch._inductor.virtualized import V
 from torch.fx.experimental.proxy_tensor import make_fx
 from torch.nn import functional as F
-from torch.testing._internal.common_utils import IS_MACOS, slowTest
+from torch.testing._internal.common_utils import (
+    instantiate_parametrized_tests,
+    IS_MACOS,
+    parametrize,
+    slowTest,
+)
 from torch.utils._python_dispatch import TorchDispatchMode
 
 try:
@@ -83,6 +88,7 @@
         return x, h
 
 
+@instantiate_parametrized_tests
 class CPUReproTests(TestCase):
     common = check_model
 
@@ -2802,8 +2808,6 @@
                 "Vectorized<float>::loadu(tmpbuf.data())", 0, exactly=True
             ).run(code)
 
-<<<<<<< HEAD
-=======
     @parametrize("dtype", (torch.float16, torch.bfloat16, torch.float))
     @parametrize("shape", ("15,3,13", "4,2048,4096"))
     def test_fp8_cast(self, dtype: torch.dtype, shape: str):
@@ -2832,7 +2836,6 @@
             with torch.no_grad():
                 self.common(fn, (o1, o2, x, y))
 
->>>>>>> 58e7ec58
 
 if __name__ == "__main__":
     from torch._dynamo.test_case import run_tests
