--- conflicted
+++ resolved
@@ -2944,7 +2944,18 @@
         self.common(fn, (x,))
         assert metrics.generated_cpp_vec_kernel_count == 1
 
-<<<<<<< HEAD
+    @torch._dynamo.config.patch(dynamic_shapes=True)
+    @torch._dynamo.config.patch(assume_static_by_default=False)
+    def test_symbolic_shape_scalar_value_reduction(self):
+        def fn(x, y):
+            return y + torch.ones(x).sum()
+
+        with torch.no_grad():
+            metrics.reset()
+            y = torch.randn(100)
+            self.common(fn, (100, y))
+            assert metrics.generated_cpp_vec_kernel_count == 2
+
     def test_int32_pointwise_vec(self):
         def fn(x):
             return x * x
@@ -3060,19 +3071,6 @@
         self.common(fn, (x,))
         # TODO(jgong5): change to 1 with vectorized int64 load
         assert metrics.generated_cpp_vec_kernel_count == 0
-=======
-    @torch._dynamo.config.patch(dynamic_shapes=True)
-    @torch._dynamo.config.patch(assume_static_by_default=False)
-    def test_symbolic_shape_scalar_value_reduction(self):
-        def fn(x, y):
-            return y + torch.ones(x).sum()
-
-        with torch.no_grad():
-            metrics.reset()
-            y = torch.randn(100)
-            self.common(fn, (100, y))
-            assert metrics.generated_cpp_vec_kernel_count == 2
->>>>>>> a434a00e
 
 
 if __name__ == "__main__":
