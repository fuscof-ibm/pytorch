--- conflicted
+++ resolved
@@ -539,9 +539,6 @@
     def test_same_shape_env_preserved(self):
         shape_env = ShapeEnv()
         mode1 = FakeTensorMode(shape_env=shape_env)
-<<<<<<< HEAD
-        t1 = mode1.from_tensor(torch.randn(10), policy=FreshCreateSymbolicPolicy(dynamic_sizes=[DimDynamic.DYNAMIC], constraint_sizes=[None]))
-=======
         t1 = mode1.from_tensor(
             torch.randn(10),
             policy=FreshCreateSymbolicPolicy(
@@ -549,7 +546,6 @@
                 constraint_sizes=[None]
             )
         )
->>>>>>> b169f041
         mode2 = FakeTensorMode(shape_env=shape_env)
         t2 = mode2.from_tensor(t1)
         # t2.size(0) is still dynamic, even though we didn't pass DYNAMIC here
