from __future__ import annotations

import collections
import contextlib
import enum
import functools
import inspect
import itertools
import logging
import math
import operator
import os
import platform
import shutil
import sys
import tempfile
import textwrap
import time
import unittest
from io import StringIO
from typing import (
    Any,
    Callable,
    Dict,
    Iterable,
    List,
    NamedTuple,
    Optional,
    Set,
    TypeVar,
    Union,
    ValuesView,
)
from unittest import mock

import sympy

import torch
from torch._dynamo.device_interface import get_interface_for_device
from torch.autograd import DeviceType
from torch.autograd.profiler_util import EventList
from torch.fx.immutable_collections import immutable_list
from torch.utils._sympy.functions import CeilDiv, CleanDiv, FloorDiv, ModularIndexing

from . import config

log = logging.getLogger(__name__)

_T = TypeVar("_T")
VarRanges = Dict[sympy.Expr, sympy.Expr]


def do_bench_using_profiling(fn: Callable[[], Any], warmup=25, rep=100) -> float:
    """
    Returns benchmark results by examining torch profiler events.
    This could be more accurate as it doesn't count CPU side overhead.
    However, this also requires manually excluding irrelevant event, e.g.
    vectorized_elementwise_kernel which is used to fill L2 cache,
    various CUDA events, etc, so could also be fragile.
    """

    fn()
    torch.cuda.synchronize()
    cache = torch.empty(int(256e6 // 4), dtype=torch.int, device="cuda")

    # Estimate the runtime of the function
    start_event = torch.cuda.Event(enable_timing=True)
    end_event = torch.cuda.Event(enable_timing=True)
    start_event.record()
    for _ in range(5):
        cache.zero_()
        fn()
    end_event.record()
    torch.cuda.synchronize()
    estimate_ms = start_event.elapsed_time(end_event) / 5

    # compute number of warmup and repeat
    n_warmup = max(1, int(warmup / estimate_ms))
    n_repeat = max(1, int(rep / estimate_ms))

    # Warm-up
    for _ in range(n_warmup):
        fn()

    with torch.profiler.profile(
        activities=[
            torch.profiler.ProfilerActivity.CUDA,
        ]
    ) as p:
        # Benchmark
        for i in range(n_repeat):
            # we clear the L2 cache before each run
            cache.zero_()
            # record time of `fn`
            fn()
        # Record clocks
        torch.cuda.synchronize()

    log.debug("raw events")
    log.debug(p.key_averages().table(sort_by="self_cuda_time_total", row_limit=-1))

    filtered_events = EventList(
        [
            event
            for event in p.events()
            if event.device_type == DeviceType.CUDA and event.name != "Context Sync"
        ]
    )
    if len(filtered_events) % n_repeat != 0:
        raise RuntimeError(
            "Failed to divide all profiling events into #repeat groups. "
            "#CUDA events: %d, #repeats: %s",
            len(filtered_events),
            n_repeat,
        )
    num_event_per_group = len(filtered_events) / n_repeat
    actual_events = EventList(
        [
            event
            for i, event in enumerate(filtered_events)
            if i % num_event_per_group != 0
        ]
    )
    actual_events._build_tree()
    actual_events = actual_events.key_averages()

    log.debug("profiling time breakdown")
    log.debug(actual_events.table(row_limit=-1))

    res = sum(event.cuda_time for event in actual_events) / 1000.0
    log.debug("profiling results: %s ms", res)
    return res


def do_bench(*args, **kwargs):
    @functools.lru_cache(None)
    def load_triton():
        try:
            # NB: Lazily load triton, as importing triton is slow
            # see https://github.com/openai/triton/issues/1599
            from triton.testing import do_bench as triton_do_bench
        except ImportError as exc:
            raise NotImplementedError("requires Triton") from exc

        # triton PR https://github.com/openai/triton/pull/1513 change the
        # quantile fields name from 'percentiles' to 'quantiles'
        # and change the default value from (0.5, 0.2, 0.8) to None.
        # This may break inductor since a caller expects a tuple may get a item.
        #
        # Add a wrapper to maintain the same behavior for inductor.
        # Maybe we should have own implementation of this function?
        return triton_do_bench, (
            "quantiles"
            if inspect.signature(triton_do_bench).parameters.get("quantiles")
            is not None
            else "percentiles"
        )

    triton_do_bench, quantile_field_name = load_triton()

    if quantile_field_name not in kwargs:
        kwargs[quantile_field_name] = (0.5, 0.2, 0.8)
    return triton_do_bench(*args, **kwargs)[0]


@functools.lru_cache(None)
def has_torchvision_roi_align() -> bool:
    try:
        from torchvision.ops import roi_align  # noqa: F401

        return roi_align is not None and hasattr(
            getattr(torch.ops, "torchvision", None), "roi_align"
        )
    except ImportError:
        return False


def conditional_product(*args):
    return functools.reduce(operator.mul, [x for x in args if x])


def decode_device(device: Union[Optional[torch.device], str]) -> torch.device:
    if device is None:
        return torch.tensor(0.0).device  # default device
    if isinstance(device, str):
        device = torch.device(device)
    if device.type != "cpu" and device.index is None:
        device_interface = get_interface_for_device(device.type)
        return torch.device(device.type, index=device_interface.Worker.current_device())
    return device


def sympy_product(it):
    return functools.reduce(operator.mul, it, sympy.Integer(1))


def sympy_dot(seq1, seq2):
    assert len(seq1) == len(seq2)
    return sympy.expand(sum(a * b for a, b in zip(seq1, seq2)))


def unique(it: Iterable[_T]) -> ValuesView[_T]:
    return {id(x): x for x in it}.values()


def ceildiv(
    numer: Union[int, sympy.Expr], denom: Union[int, sympy.Expr]
) -> Union[int, sympy.Expr]:
    if isinstance(numer, sympy.Expr) or isinstance(denom, sympy.Expr):
        return CeilDiv(numer, denom)
    # TODO: There is a bug in a call to this function, to repro:
    # python benchmarks/dynamo/huggingface.py --inductor -d cuda --accuracy
    # --amp --only YituTechConvBert --dynamic-shapes
    assert isinstance(numer, int) and isinstance(
        denom, int
    ), f"{numer}: {type(numer)}, {denom}: {type(denom)}"
    return -(numer // -denom)


def next_power_of_2(n: int) -> int:
    """Return the smallest power of 2 greater than or equal to n"""
    assert n <= 2**32, "32-bit only"
    n -= 1
    n |= n >> 1
    n |= n >> 2
    n |= n >> 4
    n |= n >> 8
    n |= n >> 16
    n += 1
    return n


def convert_shape_to_inductor(lst: List[Union[int, torch.SymInt]]) -> List[sympy.Expr]:
    """
    Gets the shape and stride of a tensor. For non-symbolic tensors, this is
    trivial. But for symbolic tensors, we need to map from SymIntNode into
    sympy.Expr.
    """
    return [
        i.node.expr if isinstance(i, torch.SymInt) else sympy.Integer(i) for i in lst
    ]


def convert_shape_to_symint(
    lst: List[Union[int, sympy.Expr]]
) -> List[Union[int, torch.SymInt]]:
    """
    Takes a list of shapes from Inductor and converts them into symints (or just
    ints if all shapes are static).
    """
    from .virtualized import V

    return [
        i
        if isinstance(i, int)
        else int(i)
        if isinstance(i, sympy.Integer)
        else V.graph.sizevars.shape_env.create_symintnode(i, hint=None)
        for i in lst
    ]


def is_view(op: torch._ops.OpOverload):
    """
    Does this op overload have aliasing
    """
    assert isinstance(op, torch._ops.OpOverload)
    return any(a.alias_info is not None for a in op._schema.arguments)


def is_pointwise_use(use):
    if not use.op == "call_function":
        return False

    if not (
        isinstance(use.target, torch._ops.OpOverload) or use.target is operator.getitem
    ):
        return False

    if use.target is operator.getitem or is_view(use.target):
        return all(is_pointwise_use(u) for u in use.users)

    return torch.Tag.pointwise in use.target.tags


def gen_gm_and_inputs(target, args, kwargs):
    g = torch.fx.Graph()
    g_args = []
    a_args = []
    for n, arg in enumerate(args):
        if isinstance(arg, torch.Tensor):
            g_args.append(g.placeholder(f"arg{n}"))
            a_args.append(arg)
        else:
            g_args.append(arg)
    assert all(not isinstance(x, torch.Tensor) for x in kwargs.values())
    node = g.call_function(target, tuple(g_args), kwargs)
    if (
        len(target._schema.returns) == 1
        and str(target._schema.returns[0].type) == "Tensor"
    ):
        node = (node,)
    g.output(node)

    gm = torch.fx.GraphModule({}, g)
    return gm, a_args


def synchronize(device: str = "cuda"):
    if device == "cpu":
        return
    device_interface = get_interface_for_device(device)
    if device_interface.is_available():
        device_interface.synchronize()


def timed(
    model: Callable[..., Any], example_inputs, times: int = 1, device: str = "cuda"
) -> float:
    synchronize(device)
    torch.manual_seed(1337)
    t0 = time.perf_counter()
    for _ in range(times):
        result = model(*example_inputs)
        synchronize(device)
    t1 = time.perf_counter()
    # GC the result after timing
    assert result is not None
    return t1 - t0


<<<<<<< HEAD
def print_performance(fn, args=(), times=10, repeat=10, baseline=1.0):
    timings = torch.tensor([timed(fn, args, times) for _ in range(repeat)])
    took = torch.median(timings)/times
=======
def print_performance(
    fn, args=(), times=10, repeat=10, baseline=1.0, device: str = "cuda"
):
    timings = torch.tensor([timed(fn, args, times, device) for _ in range(repeat)])
    took = torch.median(timings) / times
>>>>>>> 94f3df27
    print(f"{took/baseline:.6f}")
    return took


def precompute_method(obj: Any, method: str):
    """Replace obj.method() with a new method that returns a precomputed constant."""
    result = getattr(obj, method)()
    setattr(obj, method, lambda: result)


def precompute_methods(obj: Any, methods: List[str]):
    """Replace methods with new methods that returns a precomputed constants."""
    for method in methods:
        precompute_method(obj, method)


def cmp(a, b) -> int:
    return int(a > b) - int(a < b)


def pad_listlike(x, size):
    if len(x) == 1:
        return type(x)([x[0]]) * size
    else:
        return x


# Used to ensure that iterating over a set is deterministic
def tuple_sorted(x):
    if len(x) == 0:
        return []

    def sort_func(elem):
        if isinstance(elem, str):
            return elem
        else:
            # We expect `elem` to be `scheduler.BaseSchedulerNode` type here,
            # but we are not able to do isinstance assert because of circular dependency
            return elem.get_name()

    return sorted(x, key=sort_func)


def cache_on_self(fn):
    key = f"__{fn.__name__}_cache"

    @functools.wraps(fn)
    def wrapper(self):
        if not hasattr(self, key):
            setattr(self, key, fn(self))
        return getattr(self, key)

    return wrapper


def aggregate_origins(node_schedule):
    from . import ir

    if isinstance(node_schedule, list):
        return functools.reduce(
            operator.or_,
            [
                node.node.origins
                for node in node_schedule
                if hasattr(node, "node") and node.node
            ],
            set(),
        )
    elif isinstance(node_schedule, ir.ExternKernel):
        return node_schedule.origins
    else:
        return set()


def get_fused_kernel_name(node_schedule, descriptive_names):
    all_origins = aggregate_origins(node_schedule)
    if descriptive_names == "original_aten":
        # Bases the kernel name off of the top-level aten operator (i.e. pre-decompositions)
        sources = [
            origin.meta["original_aten"]._overloadpacket.__name__
            for origin in all_origins
            if origin.op == "call_function" and "original_aten" in origin.meta
        ]
        sources = sorted(set(sources))
    elif descriptive_names == "torch":
        # Bases the kernel name off of the top-level "torch" operator (i.e. post-dynamo graph)
        sources = []
        for origin in all_origins:
            if origin.op == "call_function" and "source_fn_stack" in origin.meta:
                source_fn = origin.meta["source_fn_stack"][-1]
                if isinstance(source_fn[1], str):
                    sources.append(source_fn[1])
                else:
                    sources.append(source_fn[1].__name__)
        sources = sorted(set(sources))
    elif descriptive_names == "inductor_node":
        sources = [
            origin.name for origin in all_origins if origin.op == "call_function"
        ]
    else:
        raise NotImplementedError
    sources = sources
    return "_".join(["fused"] + sources)


def get_kernel_metadata(node_schedule, wrapper):
    all_origins = aggregate_origins(node_schedule)
    inductor_nodes = [origin for origin in all_origins if origin.op == "call_function"]

    from_node_dict = collections.defaultdict(list)
    original_aten_dict = collections.defaultdict(list)
    for node in inductor_nodes:
        if "original_aten" in node.meta:
            key = str(node.meta["original_aten"]._overloadpacket)
            original_aten_dict[key].append(node.name)
        if "from_node" in node.meta:
            key = node.meta["from_node"][0][0]
            from_node_dict[key].append(node.name)
    metadata = (
        f"{wrapper.comment} Source Nodes: [{', '.join(sorted(from_node_dict.keys()))}], "
        f"Original ATen: [{', '.join(sorted(original_aten_dict.keys()))}]"
    )
    # trace back to original node here
    detailed_metadata = []
    for original_node, nodes in sorted(from_node_dict.items()):
        detailed_metadata.append(
            f"{wrapper.comment} {original_node} => {', '.join(sorted(nodes))}"
        )
    return metadata, "\n".join(detailed_metadata)


def dominated_nodes(
    initial_queue: Iterable[torch.fx.Node], skip_filter=None
) -> Set[torch.fx.Node]:
    """Returns the set of nodes whose values depend on those within initial_queue"""
    initial_queue = list(initial_queue)
    dominated_set = set(initial_queue)

    while initial_queue:
        node = initial_queue.pop()
        for user in node.users:
            if skip_filter and skip_filter(user):
                continue
            if user not in dominated_set:
                dominated_set.add(user)
                initial_queue.append(user)

    return dominated_set


def gather_origins(args, kwargs):
    import itertools

    from . import ir

    def is_unrealized_node(n):
        if isinstance(n, ir.TensorBox):
            return is_unrealized_node(n.data)
        if isinstance(n, ir.StorageBox):
            return is_unrealized_node(n.data)
        return isinstance(n, ir.IRNode) and isinstance(n, ir.Pointwise)

    kwarg_origins = [val.origins for val in kwargs.values() if is_unrealized_node(val)]
    arg_origins = [arg.origins for arg in args if is_unrealized_node(arg)]
    return set(itertools.chain(*arg_origins, *kwarg_origins))


def sympy_str(expr: sympy.Expr) -> str:
    """
    Normal sympy str is very slow, this is a lot faster.  The result are
    somewhat worse, as it doesn't do as much simplification.  So don't
    use this for final codegen.
    """
    if isinstance(expr, sympy.Symbol):
        return expr.name
    if isinstance(expr, sympy.Add):
        return " + ".join(map(sympy_str, expr.args))
    if isinstance(expr, sympy.Mul):
        return " * ".join(map(sympy_str, expr.args))

    if isinstance(expr, (ModularIndexing, CleanDiv, FloorDiv)):
        return f"{expr.func.__name__}({', '.join(map(sympy_str, expr.args))})"
    return str(expr)


def sympy_symbol(name: str) -> sympy.Symbol:
    # This should never be used for creating shape/stride symbols, as those
    # should all be allocated before Inductor.
    assert name[0] != "s"
    # NOTE: shape symbols are positive (> 0), but index variables are only
    # non-negative (>= 0).
    return sympy.Symbol(name, integer=True, nonnegative=True)


def sympy_subs(expr: sympy.Expr, replacements: Dict[Any, Any]) -> sympy.Expr:
    """
    xreplace is faster than subs, but is way more picky
    """

    def promote_strings(key):
        if isinstance(key, str):
            return sympy_symbol(key)
        return key

    return expr.xreplace(
        {promote_strings(k): promote_strings(v) for k, v in replacements.items()}
    )


def free_symbol_startswith(index: sympy.Expr, prefix: str):
    return any(v.name.startswith(prefix) for v in index.free_symbols)


def free_symbol_has(index: sympy.Expr, pattern: str):
    return any(pattern in v.name for v in index.free_symbols)


def has_incompatible_cudagraph_ops(gm):
    forbidden_set = {
        "aten._fused_moving_avg_obs_fq_helper.default",
        "aten._fused_moving_avg_obs_fq_helper_functional.default",
        "aten.multinomial.default",
        "fbgemm.dense_to_jagged.default",
        "fbgemm.jagged_to_padded_dense.default",
        "run_and_save_rng_state",
        "run_with_rng_state",
        "aten._local_scalar_dense",
    }
    if torch.are_deterministic_algorithms_enabled():
        forbidden_set.update(
            {
                "aten._unsafe_index_put.default",
                "aten.index_put.default",
                "aten.index_put_.default",
                "aten.scatter.src",
                "aten.scatter.reduce",
                "aten.scatter.value_reduce",
                "aten.scatter_add_",
                "aten.scatter_add.default",
                "aten.scatter_reduce.two",
                "aten.scatter_reduce_.two",
                "aten.scatter_reduce.two_out",
            }
        )
    for node in gm.graph.nodes:
        if str(node.target) in forbidden_set:
            return True
    return False


instance_descriptor = collections.namedtuple(
    "instance_descriptor",
    ["divisible_by_16", "equal_to_1", "ids_of_folded_args", "divisible_by_8"],
    defaults=[tuple(), tuple(), tuple(), tuple()],
)


@contextlib.contextmanager
def fresh_inductor_cache(cache_entries=None):
    """
    Contextmanager that provides a clean tmp cachedir for inductor.

    Optionally, pass a dict as 'cache_entries' to get a list of filenames and sizes
    generated with this cache instance.
    """
    with tempfile.TemporaryDirectory() as inductor_cache_dir:
        with mock.patch.dict(
            os.environ, {"TORCHINDUCTOR_CACHE_DIR": inductor_cache_dir}
        ):
            triton_cache_dir = os.path.join(inductor_cache_dir, "triton")
            with mock.patch.dict(os.environ, {"TRITON_CACHE_DIR": triton_cache_dir}):
                yield
                if isinstance(cache_entries, dict):
                    assert len(cache_entries) == 0, "expected empty cache_entries dict"
                    if os.path.exists(triton_cache_dir):
                        files = os.listdir(triton_cache_dir)
                        cache_entries.update(
                            {
                                f: os.path.getsize(os.path.join(triton_cache_dir, f))
                                for f in files
                                if ".lock" not in f
                            }
                        )


def argsort(seq) -> List[int]:
    # preserve original order for equal strides
    getter = seq.__getitem__
    a_r = range(len(seq))
    return list(reversed(sorted(a_r, key=getter, reverse=True)))  # noqa: C413


@functools.lru_cache(8)
def get_dtype_size(dtype):
    return torch.empty((), dtype=dtype).element_size()


class LineContext(NamedTuple):
    context: Any


class IndentedBuffer:
    tabwidth = 4

    def __init__(self, initial_indent=0):
        self._lines = []
        self._indent = initial_indent

    def getvaluewithlinemap(self) -> tuple[str, list[tuple[int, LineContext]]]:
        buf = StringIO()
        p = 1
        linemap = []
        for line in self._lines:
            if isinstance(line, DeferredLineBase):
                line = line()
                if line is None:
                    continue
            elif isinstance(line, LineContext):
                linemap.append((p, line.context))
                continue
            assert isinstance(line, str)
            buf.write(line)
            buf.write("\n")
            p += 1 + line.count("\n")
        return buf.getvalue(), linemap

    def getvalue(self) -> str:
        v, _ = self.getvaluewithlinemap()
        return v

    def getrawvalue(self) -> str:
        buf = StringIO()
        for line in self._lines:
            if isinstance(line, DeferredLineBase):
                line = line()
                if line is None:
                    continue
            elif isinstance(line, LineContext):
                continue
            assert isinstance(line, str)
            # backslash implies line continuation
            if line.endswith("\\"):
                buf.write(line[:-1])
            else:
                buf.write(line)
                buf.write("\n")
        return buf.getvalue()

    def clear(self):
        self._lines.clear()

    def __bool__(self):
        return bool(self._lines)

    def prefix(self):
        return " " * (self._indent * self.tabwidth)

    def newline(self):
        self.writeline("\n")

    def writeline(self, line):
        if isinstance(line, LineContext):
            self._lines.append(line)
        elif isinstance(line, DeferredLineBase):
            self._lines.append(line.with_prefix(self.prefix()))
        elif line.strip():
            self._lines.append(f"{self.prefix()}{line}")
        else:
            self._lines.append("")

    def writelines(self, lines):
        for line in lines:
            self.writeline(line)

    def indent(self, offset=1):
        @contextlib.contextmanager
        def ctx():
            self._indent += offset
            try:
                yield
            finally:
                self._indent -= offset

        return ctx()

    def splice(self, other_code, strip=False):
        if isinstance(other_code, IndentedBuffer):
            dedent = float("inf")
            for line in other_code._lines:
                if not isinstance(line, LineContext) and line:
                    dedent = min(dedent, len(line) - len(line.lstrip()))
            if math.isinf(dedent):
                dedent = 0
            for line in other_code._lines:
                if isinstance(line, LineContext):
                    self._lines.append(line)
                else:
                    IndentedBuffer.writeline(self, line[int(dedent) :])
        else:
            other_code = textwrap.dedent(other_code)
            if strip:
                other_code = other_code.lstrip()
            if not other_code:
                return
            other_code = other_code.rstrip()
            for line in other_code.split("\n"):
                self.writeline(line)


class DeferredLineBase:
    """A line that can be 'unwritten' at a later time"""

    def __init__(self, line):
        if not line.strip():
            line = ""
        self.line = line

    def __call__(self) -> Optional[str]:
        """Returns either self.line or None to indicate the line has been 'unwritten'"""
        raise NotImplementedError()

    def _new_line(self, line: str) -> DeferredLineBase:
        """Returns a new deferred line with the same condition"""
        raise NotImplementedError()

    def with_prefix(self, prefix):
        return self._new_line(f"{prefix}{self.line}")

    def lstrip(self):
        return self._new_line(self.line.lstrip())

    def __getitem__(self, index):
        return self._new_line(self.line[index])

    def __bool__(self):
        return bool(self.line)

    def __len__(self):
        return len(self.line)


@functools.lru_cache(None)
def is_big_gpu(index):
    sms = torch.cuda.get_device_properties(index).multi_processor_count
    if sms < 80:  # V100
        log.warning("not enough SMs to use max_autotune_gemm mode")
        return False
    return True


def use_max_autotune() -> bool:
    return (
        config.max_autotune or config.max_autotune_gemm or config.search_autotune_cache
    )


def _use_template_for_cuda(layout, allowed_layout_dtypes: List[torch.dtype]) -> bool:
    return (
        use_max_autotune()
        and layout.device.type == "cuda"
        and layout.dtype in allowed_layout_dtypes
        and is_big_gpu(layout.device.index or 0)
    )


def _use_autotune_backend(backend: str) -> bool:
    return backend.upper() in [
        x.strip() for x in config.max_autotune_gemm_backends.upper().split(",")
    ]


def use_triton_template(layout, *, enable_int32=False):
    layout_dtypes = [torch.float16, torch.bfloat16, torch.float32]
    if enable_int32:
        layout_dtypes = [torch.float16, torch.bfloat16, torch.float32, torch.int32]
    return _use_template_for_cuda(layout, layout_dtypes) and _use_autotune_backend(
        "TRITON"
    )


def use_cutlass_template(layout):
    from .codegen.cuda.cutlass_utils import try_import_cutlass

    # Do not use cutlass template on ROCm
    if torch.version.hip:
        return False

    layout_dtypes = [torch.float16, torch.bfloat16, torch.float32]
    res = _use_template_for_cuda(layout, layout_dtypes) and _use_autotune_backend(
        "CUTLASS"
    )

    if res:
        if not try_import_cutlass():
            log.warning(
                "Failed to import CUTLASS lib. Please check whether "
                "_inductor.config.cuda.cutlass_dir is set correctly. "
                "Skipping CUTLASS backend for now."
            )
            return False
    return res


def use_aten_gemm_kernels():
    return not use_max_autotune() or _use_autotune_backend("ATEN")


class DebugDirManager:
    counter = itertools.count(0)

    def __init__(self):
        self.id = next(DebugDirManager.counter)
        self.prev_debug_name = None

    def __enter__(self):
        self.prev_debug_name = torch._dynamo.config.debug_dir_root
        self.new_name = f"{self.prev_debug_name}_tmp_{self.id}"
        torch._dynamo.config.debug_dir_root = self.new_name

    def __exit__(self, *args):
        shutil.rmtree(self.new_name)
        torch._dynamo.config.debug_dir_root = self.prev_debug_name


def run_and_get_code(fn, *args, **kwargs):
    from .graph import GraphLowering

    compile_to_module = GraphLowering.compile_to_module
    source_codes = []

    def patched_compile_to_module(self):
        mod = compile_to_module(self)
        with open(mod.__file__) as f:
            source_codes.append(f.read())
        return mod

    with mock.patch.object(
        GraphLowering, "compile_to_module", patched_compile_to_module
    ):
        torch._dynamo.reset()
        result = fn(*args, **kwargs)
    return result, source_codes


def run_and_get_triton_code(fn, *args, **kwargs):
    _, source_codes = run_and_get_code(fn, *args, **kwargs)
    # Can have two outputs if backwards was eagerly compiled
    assert (
        1 <= len(source_codes) <= 2
    ), f"expected one or two code outputs got {len(source_codes)}"
    return source_codes[0]


@contextlib.contextmanager
def override_lowering(aten_op, override_fn):
    """
    Override the lowering of aten_op with override_fn.
    The first argument of override_fn is the original lowering fn.
    """
    from torch._inductor import lowering

    orig_fn = lowering.lowerings[aten_op]
    try:
        lowering.lowerings[aten_op] = functools.partial(override_fn, orig_fn)
        yield
    finally:
        lowering.lowerings[aten_op] = orig_fn


def add_scheduler_init_hook(pre_fn, post_fn=None):
    """
    Add hook functions to be called at the beginning and end of Scheduler.__init__.
    Used for unit tests.
    """
    from torch._inductor.scheduler import Scheduler

    orig_fn = Scheduler.__init__

    def wrapper(scheduler, nodes):
        pre_fn(scheduler, nodes)
        out = orig_fn(scheduler, nodes)
        if post_fn:
            post_fn(scheduler, nodes)
        return out

    return unittest.mock.patch.object(Scheduler, "__init__", wrapper)


def developer_warning(msg):
    """
    Warnings that will be actionable for PyTorch developers, but not
    end users.  Allows us to easily disable them in stable releases but
    keep them on for nightly builds.
    """
    if config.developer_warnings:
        log.warning(msg)
    else:
        log.info(msg)


def get_num_bytes(*args: torch.Tensor, num_in_out_args: int = 0) -> int:
    """
    Return the total number of bytes the arguments of tensor type takes.

    For in/out args, tensor sizes are counted twice: once for reading and
    once for writing.

    The first num_in_out_args arguments are in out tensors.
    """
    return sum(
        arg.numel() * arg.element_size() * (1 + int(i < num_in_out_args))
        for i, arg in enumerate(args)
        if isinstance(arg, torch.Tensor)
    )


def create_bandwidth_info_str(ms, num_gb, gb_per_s, prefix="", suffix=""):
    info_str = f"{prefix}{ms:.3f}ms    \t{num_gb:.3f} GB \t {gb_per_s:7.2f}GB/s{suffix}"
    try:
        import colorama  # type: ignore[import]

        if ms > 0.012 and gb_per_s < 650:
            info_str = colorama.Fore.RED + info_str + colorama.Fore.RESET
    except ImportError:
        log.warning("Colorama is not installed. Install it if you want colored output")

    return info_str


def get_benchmark_name():
    """
    An experimental API used only when config.benchmark_kernel is true.

    The benchmark name is only available at codegen time. So we can not
    directly call it in benchmark_all_kernels which is run after codegen.

    The function assumes the argument after --only is the benchmark name.
    It works for torchbench.py/hugginface.py/timm_models.py. But for ad-hoc
    scripts, this function may return None.

    There are 2 flavors of --only argument we need handle:
    1. --only model_name
    2. --only=model_name
    """
    try:
        idx = sys.argv.index("--only")
        if (
            idx + 1 < len(sys.argv)
            and len(sys.argv[idx + 1]) > 0
            and sys.argv[idx + 1][0] != "-"
        ):
            return sys.argv[idx + 1]
    except ValueError:
        pass

    for arg in sys.argv:
        if arg.startswith("--only="):
            return arg[len("--only=") :]


def is_ones(items):
    return all(x == 1 for x in items)


def is_zeros(items):
    return all(x == 0 for x in items)


def is_cpu_device(inputs):
    return all(
        item.device == torch.device("cpu")
        for item in inputs
        if isinstance(item, torch.Tensor)
    )


def get_sympy_Expr_dtype(val: sympy.Expr) -> torch.dtype:
    assert isinstance(
        val, sympy.Expr
    ), "only support sympy.Expr as input to get_sympy_Expr_dtype"
    if val.is_integer:
        return torch.int64
    else:
        return torch.float64


@contextlib.contextmanager
def maybe_profile(should_profile, *args, **kwargs):
    if should_profile:
        with torch.profiler.profile(*args, **kwargs) as p:
            yield p
    else:
        yield


def triton_config_to_hashable(cfg):
    """
    Convert triton config to a tuple that can uniquely identify it. We can use
    the return value as a dictionary key.
    """
    items = sorted(cfg.kwargs.items())
    items.append(("num_warps", cfg.num_warps))
    items.append(("num_stages", cfg.num_stages))
    return tuple(items)


HAS_COLORAMA = True
try:
    import colorama
except ImportError:
    HAS_COLORAMA = False


def _color_text(msg, color):
    if not HAS_COLORAMA:
        return msg

    return getattr(colorama.Fore, color.upper()) + msg + colorama.Fore.RESET


def green_text(msg):
    return _color_text(msg, "green")


def yellow_text(msg):
    return _color_text(msg, "yellow")


def red_text(msg):
    return _color_text(msg, "red")


def blue_text(msg):
    return _color_text(msg, "blue")


@functools.lru_cache(None)
def python_type_to_schema_type():
    from . import ir

    PYTHON_TYPE_TO_SCHEMA_TYPE = {
        torch.dtype: "int",
        torch.device: "Device",
        bool: "bool",
        float: "float",
        ir.TensorBox: "Tensor",
    }
    return PYTHON_TYPE_TO_SCHEMA_TYPE


def may_get_optional_schema_type(schema_type, is_optional_arg):
    return f"Optional[{schema_type}]" if is_optional_arg else schema_type


def type_match(arg, arg_type, is_optional_arg):
    if isinstance(arg, immutable_list):
        if all(
            isinstance(x, int) or (isinstance(x, sympy.Symbol) and x.is_integer)
            for x in arg
        ):
            may_optional_schema_type = may_get_optional_schema_type(
                "List[int]", is_optional_arg
            )
            return may_optional_schema_type == str(arg_type)
        else:
            # TODO: add support here
            return False

    if arg.__class__ in python_type_to_schema_type():
        schema_type = python_type_to_schema_type()[arg.__class__]
        may_optional_schema_type = may_get_optional_schema_type(
            schema_type, is_optional_arg
        )
        return may_optional_schema_type == str(arg_type)

    # TODO: add support here
    return False


# torch/csrc/utils/python_arg_parser.cpp:FunctionSignature::parse
def schema_match(schema, args, kwargs):
    min_args = 0
    max_pos_args = 0
    for argument in schema.arguments:
        if not argument.has_default_value():
            min_args += 1
        if not argument.kwarg_only:
            max_pos_args += 1

    nargs = len(args)
    remaining_kwargs = len(kwargs)
    arg_pos = 0

    def args_error_message(nargs, max_pos_args, min_args):
        if min_args != max_pos_args:
            return f"takes from {min_args} to {max_pos_args} positional arguments but {nargs} were given"
        else:
            return f"takes {max_pos_args} positional arguments but {nargs} were given"

    def is_optional(arg):
        return "Optional" in str(arg.type)

    def allow_none(arg):
        return is_optional(arg) or arg.has_default_value()

    assert len(args) <= max_pos_args, args_error_message(
        len(args), max_pos_args, min_args
    )

    for argument in schema.arguments:
        obj = None
        is_kwd = False
        if arg_pos < nargs:
            if argument.kwarg_only:
                return False
            obj = args[arg_pos]
        elif kwargs:
            if argument.name in kwargs:
                obj = kwargs[argument.name]
                is_kwd = True

        if obj is None and not allow_none(argument):
            return False

        if obj is not None:
            expected_type = argument.type
            if not type_match(obj, expected_type, is_optional(argument)):
                return False

        if not is_kwd:
            arg_pos += 1
        elif (obj is None and is_optional(argument)) or obj is not None:
            remaining_kwargs -= 1

    if remaining_kwargs > 0:
        return False

    return True


def try_find_schema(schemas, args, kwargs):
    for schema in schemas:
        if schema_match(schema, args, kwargs):
            return schema

    return None


@functools.lru_cache(None)
def get_device_tflops(dtype):
    from triton.testing import get_max_simd_tflops, get_max_tensorcore_tflops

    assert dtype in (torch.float16, torch.bfloat16, torch.float32)
    if dtype in (torch.float16, torch.bfloat16):
        return get_max_tensorcore_tflops(dtype)

    if torch.backends.cuda.matmul.allow_tf32:
        return get_max_tensorcore_tflops(torch.float32)
    else:
        return get_max_simd_tflops(torch.float32)


@functools.lru_cache(None)
def get_gpu_dram_gbps():
    from triton.testing import get_dram_gbps

    return get_dram_gbps()


def is_welford_reduction(reduction_type):
    return reduction_type.startswith("welford")


def reduction_num_outputs(reduction_type):
    return 3 if is_welford_reduction(reduction_type) else 1


def is_linux() -> bool:
    return platform.system() == "Linux"


def has_free_symbols(itr):
    return any(hasattr(x, "free_symbols") and len(x.free_symbols) > 0 for x in itr)


def is_dynamic(*args):
    from . import ir

    for t in args:
        if isinstance(t, ir.TensorBox):
            if has_free_symbols(t.data.get_size()) or (
                hasattr(t.data, "get_stride") and has_free_symbols(t.data.get_stride())
            ):
                return True
        elif isinstance(t, (ir.StorageBox, ir.BaseView, ir.ComputedBuffer)):
            assert hasattr(t, "get_size") and hasattr(t, "get_stride")
            if has_free_symbols(t.get_size()) or has_free_symbols(t.get_stride()):
                return True
        elif not isinstance(t, ir.IRNode):
            continue
        else:
            raise TypeError(f"unexpected type for is_dynamic {type(t)}")

    return False


# Placeholder strings used in triton codegen.
class Placeholder(enum.Enum):
    # The placeholder for the actual name of a triton kernel.
    # e.g. for "def triton_" it would be "triton_"
    KERNEL_NAME = "KERNEL_NAME"

    # The descriptive name of the triton kernel; when unique_kernel_names = False, this
    # placeholder will be replaced with a string with more information.
    DESCRIPTIVE_NAME = "DESCRIPTIVE_NAME"


# A utility function for easier AOTInductor testing
def aot_inductor_launcher(so_path: str, device: str):
    if device == "cuda":
        return f"""
            #include <torch/csrc/inductor/aoti_model_runner_cuda.h>

            torch::inductor::AOTIModelRunnerCuda runner("{so_path}");

            std::vector<at::Tensor> run(std::vector<at::Tensor>& input_tensors) {{
                return runner.run(input_tensors);
            }}

            std::vector<const char*> get_call_spec() {{
                return runner.get_call_spec();
            }}
        """
    elif device == "cpu":
        return f"""
            #include <torch/csrc/inductor/aoti_model_runner.h>

            torch::inductor::AOTIModelRunnerCpu runner("{so_path}");

            std::vector<at::Tensor> run(std::vector<at::Tensor>& input_tensors) {{
                return runner.run(input_tensors);
            }}

            std::vector<const char*> get_call_spec() {{
                return runner.get_call_spec();
            }}
        """
    else:
        raise RuntimeError(f"Unsupported device: {device}")<|MERGE_RESOLUTION|>--- conflicted
+++ resolved
@@ -329,17 +329,11 @@
     return t1 - t0
 
 
-<<<<<<< HEAD
-def print_performance(fn, args=(), times=10, repeat=10, baseline=1.0):
-    timings = torch.tensor([timed(fn, args, times) for _ in range(repeat)])
-    took = torch.median(timings)/times
-=======
 def print_performance(
     fn, args=(), times=10, repeat=10, baseline=1.0, device: str = "cuda"
 ):
     timings = torch.tensor([timed(fn, args, times, device) for _ in range(repeat)])
     took = torch.median(timings) / times
->>>>>>> 94f3df27
     print(f"{took/baseline:.6f}")
     return took
 
