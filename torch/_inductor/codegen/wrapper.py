--- conflicted
+++ resolved
@@ -3055,271 +3055,4 @@
             else:
                 return result
         else:
-<<<<<<< HEAD
-            return repr(val)
-=======
-            return repr(val)
-
-
-class CudaWrapperCodeGen(CppWrapperCodeGen):
-    """
-    Generates cpp wrapper for running on GPU and calls CUDA kernels
-    """
-
-    def __init__(self):
-        super().__init__()
-        self.grid_id = count()
-        self.cuda = True
-
-    def write_header(self):
-        if V.graph.is_const_graph:
-            # We do not write header for constant graph, it will be written by main module.
-            return
-
-        super().write_header()
-
-        self.header.splice("#include <filesystem>")
-        if config.abi_compatible:
-            self.header.splice(
-                "#include <torch/csrc/inductor/aoti_runtime/utils_cuda.h>"
-            )
-        else:
-            self.header.splice(
-                """
-                #include <c10/cuda/CUDAGuard.h>
-                #include <c10/cuda/CUDAStream.h>
-                """
-            )
-
-        self.header.splice(
-            """
-            #define CUDA_DRIVER_CHECK(EXPR)                    \\
-            do {                                               \\
-                CUresult code = EXPR;                          \\
-                const char *msg;                               \\
-                cuGetErrorString(code, &msg);                  \\
-                if (code != CUDA_SUCCESS) {                    \\
-                    throw std::runtime_error(                  \\
-                        std::string("CUDA driver error: ") +   \\
-                        std::string(msg));                     \\
-                }                                              \\
-            } while (0);
-
-            namespace {
-
-            struct Grid {
-                Grid(uint32_t x, uint32_t y, uint32_t z)
-                  : grid_x(x), grid_y(y), grid_z(z) {}
-                uint32_t grid_x;
-                uint32_t grid_y;
-                uint32_t grid_z;
-
-                bool is_non_zero() {
-                    return grid_x > 0 && grid_y > 0 && grid_z > 0;
-                }
-            };
-
-            }  // anonymous namespace
-
-            static inline CUfunction loadKernel(
-                    std::string filePath,
-                    const std::string &funcName,
-                    uint32_t sharedMemBytes,
-                    const std::optional<std::string> &cubinDir = std::nullopt) {
-                if (cubinDir) {
-                    std::filesystem::path p1{*cubinDir};
-                    std::filesystem::path p2{filePath};
-                    filePath = (p1 / p2.filename()).string();
-                }
-
-                CUmodule mod;
-                CUfunction func;
-                CUDA_DRIVER_CHECK(cuModuleLoad(&mod, filePath.c_str()));
-                CUDA_DRIVER_CHECK(cuModuleGetFunction(&func, mod, funcName.c_str()));
-                if (sharedMemBytes > 0) {
-                    CUDA_DRIVER_CHECK(cuFuncSetAttribute(
-                        func,
-                        CU_FUNC_ATTRIBUTE_MAX_DYNAMIC_SHARED_SIZE_BYTES,
-                        sharedMemBytes
-                    ))
-                }
-                return func;
-            }
-
-            static inline void launchKernel(
-                    CUfunction func,
-                    uint32_t gridX,
-                    uint32_t gridY,
-                    uint32_t gridZ,
-                    uint32_t numWarps,
-                    uint32_t sharedMemBytes,
-                    void* args[],
-                    cudaStream_t stream) {
-                CUDA_DRIVER_CHECK(cuLaunchKernel(
-                    func, gridX, gridY, gridZ, 32*numWarps, 1, 1, sharedMemBytes, stream, args, nullptr
-                ));
-            }
-            """
-        )
-
-    def write_get_raw_stream(self, index):
-        name = f"stream{index}"
-        self.writeline(
-            f"cudaStream_t {name} = at::cuda::getCurrentCUDAStream({index});"
-        )
-        return name
-
-    def define_kernel(
-        self, name: str, kernel: str, metadata: Optional[str] = None, cuda=True
-    ):
-        if not cuda:
-            return super().define_kernel(name, kernel, metadata, cuda)
-
-    def generate(self, is_inference):
-        self.prefix.writeline("\n")
-        if not V.graph.aot_mode:
-            for kernel in chain(
-                self.src_to_kernel.values(), self.user_defined_kernel_cache.values()
-            ):
-                self.prefix.writeline(f"static CUfunction {kernel} = nullptr;")
-            self.prefix.writeline("\n")
-        return super().generate(is_inference)
-
-    @functools.lru_cache(None)
-    def generate_load_kernel_once(
-        self, name: str, mangled_name: str, cubin_path: str, shared_mem: int
-    ):
-        if V.graph.aot_mode:
-            self.writeline(f"if (kernels.{name} == nullptr) {{")
-            self.writeline(
-                f"""    kernels.{name} = loadKernel("{cubin_path}", "{mangled_name}", {shared_mem}, this->cubin_dir_);"""
-            )
-            self.writeline("}")
-        else:
-            self.writeline(f"if ({name} == nullptr) {{")
-            self.writeline(
-                f"""    {name} = loadKernel("{cubin_path}", "{mangled_name}", {shared_mem});"""
-            )
-            self.writeline("}")
-
-    def generate_args_decl(self, call_args):
-        dynamic_symbols = V.graph.sizevars.free_symbols()
-        # TODO: only works for constant now, need type info
-        new_args = []
-        for arg in call_args:
-            var_name = f"var_{next(self.arg_var_id)}"
-            if isinstance(arg, (sympy.Integer, sympy.Symbol, SymbolicCallArg)):
-                self.writeline(f"auto {var_name} = {arg};")
-            elif isinstance(arg, sympy.Expr):
-                self.writeline(f"auto {var_name} = {self.expr_printer(arg)};")
-            elif is_int(arg):
-                self.writeline(f"int {var_name} = {arg};")
-            elif is_float(arg):
-                self.writeline(f"float {var_name} = {arg};")
-            elif any(str(arg) == s.name for s in dynamic_symbols):
-                self.writeline(f"auto {var_name} = {arg};")
-            elif arg == "nullptr":
-                self.writeline(f"auto {var_name} = nullptr;")
-            elif arg == "c10::nullopt":
-                self.writeline(f"auto {var_name} = c10::nullopt;")
-            else:
-                if config.abi_compatible:
-                    self.writeline(f"CUdeviceptr {var_name};")
-                    self.writeline(
-                        f"AOTI_TORCH_ERROR_CODE_CHECK(aoti_torch_get_data_ptr({arg}, reinterpret_cast<void**>(&{var_name})));"
-                    )
-                else:
-                    self.writeline(
-                        f"CUdeviceptr {var_name} = reinterpret_cast<CUdeviceptr>({arg}.data_ptr());"
-                    )
-            new_args.append(f"&{var_name}")
-
-        return ", ".join(new_args)
-
-    def generate_default_grid(self, name: str, grid: List[Any], cuda: bool = True):
-        """
-        Generate grid configs for launching a CUDA kernel using the grid
-        function from triton_heuristics.
-        """
-        if not cuda:
-            return grid
-        assert isinstance(grid, list), f"expected {grid=} to be a list"
-        grid = [e.inner_expr if isinstance(e, SymbolicCallArg) else e for e in grid]
-        grid_fn = default_grid(*grid)
-        params = CudaKernelParamCache.get(name)
-        assert (
-            params is not None
-        ), f"cuda kernel parameters for {name} should already exist at this moment, only found {CudaKernelParamCache.get_keys()}"
-        block_cfg = {
-            "XBLOCK": params["x_block"],
-            "YBLOCK": params["y_block"],
-            "ZBLOCK": params["z_block"],
-        }
-        return grid_fn(block_cfg)
-
-    def generate_kernel_call(
-        self,
-        name,
-        call_args,
-        grid=None,
-        device_index=None,
-        cuda=True,
-        triton=True,
-        arg_types=None,
-        grid_fn: str = "grid",
-    ):
-        if not cuda:
-            # Even in CudaWrapperCodeGen, we may see cpp kernels
-            return super().generate_kernel_call(
-                name, call_args, grid, device_index, cuda, triton, arg_types
-            )
-
-        params = CudaKernelParamCache.get(name)
-        assert (
-            params is not None
-        ), f"cuda kernel parameters for {name} should already exist at this moment"
-        mangled_name = params.get("mangled_name", None)
-        assert mangled_name is not None, "missing mangled_name"
-        cubin_path = params.get(get_cpp_wrapper_cubin_path_name(), None)
-        assert cubin_path is not None and os.path.exists(
-            cubin_path
-        ), f"cubin file should already exist at this moment: {cubin_path}"
-        shared_mem = params.get("shared_mem", 0)
-
-        self.generate_load_kernel_once(name, mangled_name, cubin_path, shared_mem)
-
-        call_args = self.generate_args_decl(call_args)
-        kernel_args_var = f"kernel_args_var_{next(self.kernel_callsite_id)}"
-        self.writeline(f"void* {kernel_args_var}[] = {{{call_args}}};")
-        stream = (
-            "stream" if V.graph.aot_mode else self.write_get_raw_stream(device_index)
-        )
-        grid_name = f"{name}_grid_{next(self.grid_id)}"
-        assert isinstance(
-            grid, (list, tuple)
-        ), f"expected grid to be a list or tuple but got: {grid=}"
-
-        grid = [V.graph.sizevars.simplify(item) for item in grid]
-        grid_uses_symbolic_shapes = any(item.free_symbols for item in grid)
-        grid_args = [self.grid_expr_printer(item) for item in grid]
-        grid_args_str = ", ".join(grid_args)
-        self.writeline(f"Grid {grid_name} = Grid({grid_args_str});")
-
-        if grid_uses_symbolic_shapes:
-            self.writeline(f"if ({grid_name}.is_non_zero()) {{")
-        kernel_var_name = f"kernels.{name}" if V.graph.aot_mode else name
-        self.writeline(
-            "launchKernel({}, {}, {}, {}, {}, {}, {}, {});".format(
-                kernel_var_name,
-                f"{grid_name}.grid_x",
-                f"{grid_name}.grid_y",
-                f"{grid_name}.grid_z",
-                params["num_warps"],
-                params["shared_mem"],
-                kernel_args_var,
-                stream,
-            )
-        )
-        if grid_uses_symbolic_shapes:
-            self.writeline("}")
->>>>>>> 405397bf
+            return repr(val)