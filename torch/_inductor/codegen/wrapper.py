import collections
import contextlib
import dataclasses
import functools
import inspect
import operator
import os
import re
import sys
from itertools import chain, count
from typing import (
    Any,
    Callable,
    Dict,
    Iterator,
    List,
    Optional,
    Set,
    Tuple,
    TYPE_CHECKING,
    Union,
)

import sympy
from sympy import Expr

import torch
import torch._ops
from torch._dynamo.utils import counters, dynamo_timed
from torch._inductor.codecache import get_cpp_wrapper_cubin_path_name

from torch._inductor.codegen.multi_kernel import MultiKernelState
from torch.fx.experimental.symbolic_shapes import SymTypes
from torch.fx.node import _get_qualified_name
from torch.utils._sympy.singleton_int import SingletonInt

from .. import codecache, config, ir
from ..codecache import CudaKernelParamCache
from ..ir import ReinterpretView
from ..triton_heuristics import grid as default_grid
from ..utils import (
    cache_on_self,
    get_benchmark_name,
    LineContext,
    sympy_product,
    sympy_str,
)
from ..virtualized import V
from .common import CodeGen, DeferredLine, IndentedBuffer, PythonPrinter
from .triton_utils import config_of, signature_to_meta

if TYPE_CHECKING:
    import triton


pexpr = PythonPrinter().doprint


ReuseKey = Tuple[torch.device, torch.dtype, str]


def buffer_reuse_key(node: ir.Buffer) -> ReuseKey:
    return (
        node.get_device(),
        node.get_dtype(),
        # NB: this is symbolic so that we don't try to reuse a buffer
        # for s0 for s1, just because they happen to share the same
        # size hint
        sympy_str(V.graph.sizevars.simplify(node.layout.storage_size())),
    )


def is_int(s: str) -> bool:
    # Cpp code gen adds L at the end of ints
    # Lets remove it for checking whether we have an int or not
    if s and s[-1] == "L":
        s = s[:-1]
    try:
        int(s)
    except ValueError:
        return False
    except TypeError:
        return False
    return True


def is_float(s: str) -> bool:
    try:
        float(s)
    except ValueError:
        return False
    return True


def convert_arg_type(arg: torch.Argument) -> str:
    from .cpp import CONTAINER_PYTHON_TO_CPP, PYTHON_TO_CPP

    # use x.real_type instead of x.type so that we get ScalarType instead of int
    python_type = repr(arg.real_type)  # type: ignore[attr-defined]

    if python_type == "Tensor":
        # Conversions rules follow https://github.com/pytorch/pytorch/tree/main/aten/src/ATen/native#func
        if arg.alias_info is not None and arg.alias_info.is_write:
            return f"at::{python_type}&"
        else:
            return f"at::{python_type} const&"

    if python_type in PYTHON_TO_CPP:
        cpp_type = PYTHON_TO_CPP[python_type]
        return cpp_type

    # Convert args of container types e.g. Optional[*]
    for py_container, cpp_container in CONTAINER_PYTHON_TO_CPP.items():
        container_match = re.findall(py_container + r"\[([a-zA-Z_]+)]", python_type)
        if len(container_match) == 1:
            contained_type = container_match[0]
            assert (
                contained_type in PYTHON_TO_CPP
            ), f"unsupported {py_container} type in convert_arg_type: {contained_type}"
            cpp_contained_type = PYTHON_TO_CPP[contained_type]
            return f"{cpp_container}<{cpp_contained_type}>"

    raise AssertionError(f"unsupport python_type: {python_type}")


def convert_return_type(ret: torch.Argument) -> str:
    # use x.real_type instead of x.type so that we get ScalarType instead of int
    python_type = repr(ret.real_type)  # type: ignore[attr-defined]
    python_to_cpp = {
        "Tensor": "at::Tensor",
        "List[Tensor]": "std::vector<at::Tensor>",
    }

    cpp_type = python_to_cpp.get(python_type, None)
    assert cpp_type is not None, f"NYI return type: {python_type}"
    # An output aliasing an input is returned by reference only when it's a
    # Tensor, not when it's a Tensor[]. For example, aten.split.Tensor's output
    # aliases the input tensor, but the op returns a vector by value.
    if python_type == "Tensor" and ret.alias_info is not None:
        cpp_type += "&"
    return cpp_type


def get_cpp_op_schema(kernel: torch._ops.OpOverload) -> str:
    args = kernel._schema.arguments
    returns = kernel._schema.returns

    num_returns = len(returns)
    assert num_returns > 0, "must have at least one return value"

    if num_returns == 1:
        cpp_return_value = convert_return_type(returns[0])
    elif num_returns > 1:
        tuple_returns = ", ".join([convert_return_type(r) for r in returns])
        cpp_return_value = f"std::tuple<{tuple_returns}>"

    cpp_arg_type = [f"{convert_arg_type(arg)} {arg.name}" for arg in args]
    return f"{cpp_return_value}({', '.join(cpp_arg_type)})"  # type: ignore[possibly-undefined]


# TODO: Move to a well known place
TritonMetaParams = Dict[str, int]
TritonGrid = Union[
    Tuple[Union[int, sympy.Expr], ...], Callable[[TritonMetaParams], Tuple[int, ...]]
]


def user_defined_kernel_grid_fn_code(
    name: str,
    configs: List["triton.Config"],
    grids: List[TritonGrid],
    wrapper: Optional["WrapperCodeGen"] = None,
) -> Tuple[str, str]:
    output = IndentedBuffer()

    def _convert_to_sympy_expr(item: Union[int, sympy.Expr]) -> sympy.Expr:
        return item if isinstance(item, sympy.Expr) else sympy.Integer(item)

    def determine_grid(grid: TritonGrid):
        if wrapper is None or callable(grid):
            # return as-is when used in eager mode or when grid is callable
            return grid
        # Grid contains ints/Expr, so utilize wrapper's expr printer for codegen
        sympy_grid = tuple(_convert_to_sympy_expr(g) for g in grid)
        return wrapper.codegen_shape_tuple(sympy_grid)

    fn_name = f"grid_wrapper_for_{name}"
    output.writeline(f"def {fn_name}(meta):")
    with output.indent():
        if len(grids) == 1:
            grid = determine_grid(grids[0])
            output.writeline(f"return {grid}")
        else:
            assert len(grids) > 1
            assert len(grids) == len(configs)
            seen = set()
            for grid, c in zip(grids, configs):
                guards = [f"meta['{name}'] == {val}" for name, val in c.kwargs.items()]
                guards = " and ".join(guards)
                grid = determine_grid(grid)
                statement = f"if {guards}: return {grid}"
                if statement in seen:
                    continue
                seen.add(statement)
                output.writeline(statement)

    return fn_name, output.getvalue()


@dataclasses.dataclass
class SymbolicCallArg:
    inner: str
    # the original symbolic expression represented by inner
    inner_expr: sympy.Expr

    def __str__(self):
        return str(self.inner)


# Default thread stack sizes vary by platform:
# - Linux: 8 MB
# - macOS: 512 KB
# - Windows: 1 MB
# Just pick something comfortably smaller than the smallest for now.
MAX_STACK_ALLOCATION_SIZE = 1024 * 100


class MemoryPlanningState:
    def __init__(self):
        super().__init__()
        self.reuse_pool: Dict[
            ReuseKey, List[FreeIfNotReusedLine]
        ] = collections.defaultdict(list)
        self.total_allocated_buffer_size: int = 0

    def __contains__(self, key: ReuseKey) -> bool:
        return bool(self.reuse_pool.get(key, None))

    def pop(self, key: ReuseKey) -> "FreeIfNotReusedLine":
        item = self.reuse_pool[key].pop()
        assert not item.is_reused
        return item

    def push(self, key: ReuseKey, item: "FreeIfNotReusedLine") -> None:
        assert not item.is_reused
        self.reuse_pool[key].append(item)


@dataclasses.dataclass
class EnterDeviceContextManagerLine:
    device_idx: int
    last_seen_device_guard_index: Optional[int]

    def codegen(
        self, code: IndentedBuffer, device_cm_stack: contextlib.ExitStack
    ) -> None:
        if V.graph.cpp_wrapper:
            code.writeline("\n")
            if V.graph.aot_mode:
                # In AOT mode, we have a stream provided as a param. A stream is
                # associated with a device, so we never expect the device to change.
                # CUDAStreamGuard sets the stream and the device.
                if self.last_seen_device_guard_index is None:
                    if config.abi_compatible:
                        code.writeline(
                            "AOTICudaStreamGuard stream_guard(stream, this->device_idx_);"
                        )
                    else:
                        code.writeline(
                            "at::cuda::CUDAStreamGuard stream_guard("
                            + "at::cuda::getStreamFromExternal(stream, this->device_idx_));"
                        )
                else:
                    assert (
                        self.last_seen_device_guard_index == self.device_idx
                    ), "AOTInductor only supports running on one CUDA device"
            else:
                if self.last_seen_device_guard_index is None:
                    code.writeline(
                        f"at::cuda::CUDAGuard device_guard({self.device_idx});"
                    )
                else:
                    code.writeline(f"device_guard.set_index({self.device_idx});")
        else:
            # Note _DeviceGuard has less overhead than device, but only accepts
            # integers
            code.writeline(f"with {V.graph.device_ops.device_guard(self.device_idx)}:")
            device_cm_stack.enter_context(code.indent())
            code.writeline(V.graph.device_ops.set_device(self.device_idx))


class ExitDeviceContextManagerLine:
    def codegen(
        self, code: IndentedBuffer, device_cm_stack: contextlib.ExitStack
    ) -> None:
        if not V.graph.cpp_wrapper:
            device_cm_stack.close()


@dataclasses.dataclass
class MemoryPlanningLine:
    wrapper: "WrapperCodeGen"

    def plan(self, state: MemoryPlanningState) -> "MemoryPlanningLine":
        """First pass to find reuse"""
        return self

    def codegen(self, code: IndentedBuffer) -> None:
        """Second pass to output code"""
        pass

    def __str__(self) -> str:
        """
        Emits a string representation that fits on one line.
        """
        args: List[str] = []
        for field in dataclasses.fields(self):
            if field.name == "wrapper":
                continue
            val = getattr(self, field.name)
            args.append(
                f"{field.name}={val.get_name() if field.type is ir.Buffer else val}"
            )
        return f"{type(self).__name__}({', '.join(args)})"


@dataclasses.dataclass
class AllocateLine(MemoryPlanningLine):
    node: ir.Buffer

    def plan(self, state: MemoryPlanningState) -> MemoryPlanningLine:
        if self.node.get_name() in V.graph.removed_buffers:
            return NullLine(self.wrapper)

        # try to reuse a recently freed buffer
        key = buffer_reuse_key(self.node)
        if config.allow_buffer_reuse and key in state:
            free_line = state.pop(key)
            free_line.is_reused = True
            return ReuseLine(self.wrapper, free_line.node, self.node)

        if self.node.get_device().type == "cpu":
            static_shape = self.wrapper.static_shape_for_buffer_or_none(self.node)
            if static_shape is not None:
                state.total_allocated_buffer_size += int(
                    functools.reduce(operator.mul, static_shape, 1)
                )

        return self

    def codegen(self, code: IndentedBuffer) -> None:
        assert self.node.get_name() not in V.graph.removed_buffers
        line = self.wrapper.make_buffer_allocation(self.node)
        code.writeline(line)


@dataclasses.dataclass
class FreeIfNotReusedLine(MemoryPlanningLine):
    node: ir.Buffer
    is_reused: bool = False

    def plan(self, state: MemoryPlanningState) -> MemoryPlanningLine:
        if isinstance(self.node.layout, (ir.AliasedLayout, ir.MultiOutputLayout)):
            return self
        assert not self.is_reused
        if self.node.get_name() in V.graph.removed_buffers:
            return NullLine(self.wrapper)
        if config.allow_buffer_reuse:
            state.push(buffer_reuse_key(self.node), self)
        return self

    def codegen(self, code: IndentedBuffer) -> None:
        assert self.node.get_name() not in V.graph.removed_buffers
        if not self.is_reused:
            code.writeline(self.wrapper.make_buffer_free(self.node))


@dataclasses.dataclass
class ReuseLine(MemoryPlanningLine):
    node: ir.Buffer
    reused_as: ir.Buffer
    delete_old: bool = True

    def plan(self, state: MemoryPlanningState) -> MemoryPlanningLine:
        if self.node.get_name() in V.graph.removed_buffers:
            assert self.reused_as.get_name() in V.graph.removed_buffers
            return NullLine(self.wrapper)
        assert self.reused_as.get_name() not in V.graph.removed_buffers
        return self

    def codegen(self, code: IndentedBuffer) -> None:
        assert self.node.get_name() not in V.graph.removed_buffers
        assert self.reused_as.get_name() not in V.graph.removed_buffers
        code.writeline(
            self.wrapper.make_buffer_reuse(self.node, self.reused_as, self.delete_old)
        )


class NullLine(MemoryPlanningLine):
    pass


BufferName = str


class WrapperCodeGen(CodeGen):
    """
    Generate outer wrapper in Python that calls the kernels.
    """

    def __init__(self):
        super().__init__()
        self._names_iter: Iterator[int] = count()
        self.header = IndentedBuffer()
        self.prefix = IndentedBuffer()
        self.suffix = IndentedBuffer()
        self.wrapper_call = IndentedBuffer()
        # If the generated source code is exactly the same, reuse the
        # pre-existing kernel for it
        self.src_to_kernel: Dict[str, str] = {}
        self.kernel_numel_expr: Set[str] = set()
        self.lines: List[Union[MemoryPlanningLine, LineContext]] = []
        self.declare = ""
        self.declare_maybe_reference = ""
        self.ending = ""
        self.open_bracket = "["
        self.closed_bracket = "]"
        self.comment = "#"
        self.namespace = ""
        self.none_str = "None"
        self.size = "size()"
        self.stride = "stride()"
        self.last_seen_device_guard_index: Optional[int] = None
        self.supports_intermediate_hooks = True
        self.expr_printer = pexpr
        self.user_defined_kernel_cache: Dict[Tuple[Any, ...], str] = {}
        self.unbacked_symbol_decls: Set[str] = set()  # str of sympy.Symbol
        self.allow_stack_allocation: Optional[bool] = None
        self.stack_allocated_buffers: Dict[BufferName, ir.Buffer] = {}
        self.computed_sizes: Set[sympy.Symbol] = set()

        self.write_header()
        self.write_prefix()

        if not V.graph.aot_mode:
            for name, hashed in V.graph.constant_reprs.items():
                # include a hash so our code cache puts different constants into different files
                self.write_constant(name, hashed)

        self.allocated: Set[BufferName] = set()
        self.freed: Set[BufferName] = set()

        # maps from reusing buffer to reused buffer
        self.reuses: Dict[BufferName, BufferName] = dict()

        self.write_get_raw_stream = functools.lru_cache(None)(  # type: ignore[assignment]
            self.write_get_raw_stream
        )

        @functools.lru_cache(None)
        def add_import_once(line: str) -> None:
            self.header.writeline(line)

        self.add_import_once = add_import_once
        self._metas: Dict[str, str] = {}
        self.multi_kernel_state = MultiKernelState()

    def write_constant(self, name: str, hashed: str) -> None:
        self.header.writeline(f"{name} = None  # {hashed}")

    def write_header(self) -> None:
        self.header.splice(
            f"""
                from ctypes import c_void_p, c_long
                import torch
                import math
                import random
                import os
                import tempfile
                from math import inf, nan
                from torch._inductor.hooks import run_intermediate_hooks
                from torch._inductor.utils import maybe_profile
                from torch._inductor.codegen.memory_planning import _align as align

                from torch import device, empty_strided
                from {codecache.__name__} import AsyncCompile
                from torch._inductor.select_algorithm import extern_kernels
                from torch._inductor.codegen.multi_kernel import MultiKernelCall

                aten = torch.ops.aten
                inductor_ops = torch.ops.inductor
                assert_size_stride = torch._C._dynamo.guards.assert_size_stride
                empty_strided_cpu = torch._C._dynamo.guards._empty_strided_cpu
                empty_strided_cuda = torch._C._dynamo.guards._empty_strided_cuda
                alloc_from_pool = torch.ops.inductor._alloc_from_pool
                reinterpret_tensor = torch.ops.inductor._reinterpret_tensor
                async_compile = AsyncCompile()

            """
        )

    @cache_on_self
    def write_triton_header_once(self) -> None:
        self.header.splice(
            """
            import triton
            import triton.language as tl
            from torch._inductor.triton_heuristics import grid, start_graph, end_graph
            {}
            """.format(
                V.graph.device_ops.import_get_raw_stream_as("get_raw_stream")
            )
        )

    def add_meta_once(self, meta: TritonMetaParams) -> str:
        meta = repr(meta)
        if meta not in self._metas:
            var = f"meta{len(self._metas)}"
            self._metas[meta] = var
            self.header.writeline(f"{var} = {meta}")
        return self._metas[meta]

    @cache_on_self
    def get_output_refs(self) -> List[str]:
        return [x.codegen_reference(self.wrapper_call) for x in V.graph.graph_outputs]

    def mark_output_type(self) -> None:
        return

    def codegen_input_size_asserts(self) -> None:
        for name, buf in V.graph.graph_inputs.items():
            if isinstance(buf, sympy.Expr):
                continue

            # comparing strides for 0 size tensor is tricky. Ignore them for now.
            if sympy_product(buf.get_size()) == 0:
                continue
            size = self.codegen_shape_tuple(buf.get_size())
            stride = self.codegen_shape_tuple(buf.get_stride())
            self.prefix.writeline(f"assert_size_stride({name}, {size}, {stride})")

    def codegen_input_nan_asserts(self) -> None:
        self.prefix.writeline("# make sure graph inputs are not nan/inf")
        for name, buf in V.graph.graph_inputs.items():
            if isinstance(buf, sympy.Expr):
                continue

            line = f"assert not {name}.isnan().any().item()"
            self.prefix.writeline(line)
            line = f"assert not {name}.isinf().any().item()"
            self.prefix.writeline(line)

    def write_prefix(self) -> None:
        self.prefix.splice(
            """

            async_compile.wait(globals())
            del async_compile

            def call(args):
            """
        )
        with self.prefix.indent():
            if config.triton.debug_sync_graph:
                self.prefix.writeline(V.graph.device_ops.synchronize())
            inp_len = len(V.graph.graph_inputs.keys())
            if inp_len != 0:
                lhs = f"{', '.join(V.graph.graph_inputs.keys())}{'' if inp_len != 1 else ','}"
                self.prefix.writeline(f"{lhs} = args")
                self.prefix.writeline("args.clear()")

            self.codegen_inputs(self.prefix, V.graph.graph_inputs)
            if config.size_asserts:
                self.codegen_input_size_asserts()
            if config.nan_asserts:
                self.codegen_input_nan_asserts()

    def write_get_raw_stream(self, device_idx: int) -> str:
        self.write_triton_header_once()
        name = f"stream{device_idx}"
        self.writeline(f"{name} = get_raw_stream({device_idx})")
        return name

    def next_kernel_suffix(self) -> str:
        return f"{next(self._names_iter)}"

    def codegen_device_guard_enter(self, device_idx: int) -> None:
        self.writeline(
            EnterDeviceContextManagerLine(device_idx, self.last_seen_device_guard_index)
        )
        self.last_seen_device_guard_index = device_idx

    def codegen_device_guard_exit(self) -> None:
        self.writeline(ExitDeviceContextManagerLine())

    def generate_return(self, output_refs: List[str]) -> None:
        if output_refs:
            self.wrapper_call.writeline("return (" + ", ".join(output_refs) + ", )")
        else:
            self.wrapper_call.writeline("return ()")

    def generate_before_suffix(self, result: IndentedBuffer) -> None:
        return

    def generate_end(self, result: IndentedBuffer) -> None:
        return

    def generate_fallback_kernel(self, fallback_kernel, args):
        self.generate_extern_kernel_alloc(fallback_kernel, args)

    def generate_extern_kernel_alloc(self, extern_kernel, args):
        output_name = extern_kernel.get_name()
        origin_node = extern_kernel.get_origin_node()
        kernel_name = extern_kernel.get_kernel_name()
        ending = self.ending
        if config.memory_planning and "view_as_complex" in kernel_name:
            # view operation fallbacks cause issues since inductor
            # doesn't know the memory is still needed and might reuse it.
            ending = f".clone(){ending}"
        self.writeline(
            f"{self.declare}{output_name} = {kernel_name}({', '.join(args)}){ending}"
        )
        if (
            self.supports_intermediate_hooks
            and config.generate_intermediate_hooks
            and origin_node is not None
        ):
            counters["inductor"]["intermediate_hooks"] += 1
            self.writeline(
                f"run_intermediate_hooks({origin_node.name!r}, {output_name})"
            )

    def generate_extern_kernel_out(self, output_view, codegen_reference, args, kernel):
        if output_view:
            args.append(f"out={output_view.codegen_reference()}")
        else:
            args.append(f"out={codegen_reference}")
        self.writeline(f"{kernel}({', '.join(args)})")

    def generate_user_defined_triton_kernel(self, kernel_name, grid, configs, args):
        grid, code = user_defined_kernel_grid_fn_code(
            kernel_name, configs, grid, wrapper=self
        )
        # Must happen after free symbols are already codegened
        with self.prefix.indent():
            self.prefix.splice(code)

        stream_name = self.write_get_raw_stream(V.graph.scheduler.current_device.index)
        self.writeline(
            f"{kernel_name}.run({', '.join(args)}, grid={grid}, stream={stream_name})"
        )

    def generate_scatter_fallback(
        self, output, inputs, kernel, python_kernel_name, src_is_tensor, reduce, kwargs
    ):
        line = f"{kernel}({','.join(map(str, inputs))}"
        if kernel == "aten.scatter_":
            if reduce:
                line += f", reduce={repr(reduce)}"
        else:
            line += ", ".join([""] + kwargs)
        line += f"){self.ending}"
        self.writeline(line)

    def generate_index_put_fallback(self, kernel, x, indices, values, accumulate):
        indices_str = f"{self.open_bracket}{', '.join(indices)}{self.closed_bracket}"
        args = [x, indices_str, values, accumulate]
        self.writeline(self.wrap_kernel_call(kernel, args))

    def generate_extern_kernel_alloc_and_find_schema_if_needed(
        self,
        name,
        kernel,
        codegen_args,
        cpp_op_schema,
        cpp_kernel_key,
        cpp_kernel_overload_name="",
        op_overload=None,
        raw_args=None,
        outputs=None,
    ):
        self.writeline(f"{name} = {kernel}({', '.join(codegen_args)})")

    def generate_inf_and_nan_checker(self, node):
        # TODO: Add check for python too.
        pass

    @dynamo_timed
    def generate(self, is_inference):
        if config.profile_bandwidth:
            self.write_triton_header_once()
        result = IndentedBuffer()
        result.splice(self.header)

        with contextlib.ExitStack() as stack:
            stack.enter_context(self.wrapper_call.indent())
            if config.profiler_mark_wrapper_call:
                self.generate_profiler_mark_wrapper_call(stack)
            if config.profile_bandwidth:
                self.generate_start_graph()

            # We disable planning during training because it presently increases peak memory consumption.
            if is_inference and config.memory_planning:
                self.memory_plan()
                # TODO: integrate memory planning & stack allocation?
                self.allow_stack_allocation = False
            else:
                self.memory_plan_reuse()

            device_cm_stack = contextlib.ExitStack()
            for line in self.lines:
                if isinstance(line, MemoryPlanningLine):
                    line.codegen(self.wrapper_call)
                elif isinstance(
                    line,
                    (
                        EnterDeviceContextManagerLine,
                        ExitDeviceContextManagerLine,
                    ),
                ):
                    line.codegen(self.wrapper_call, device_cm_stack)
                else:
                    self.wrapper_call.writeline(line)

            output_refs = self.get_output_refs()
            self.mark_output_type()
            if config.triton.debug_sync_graph:
                self.wrapper_call.writeline(V.graph.device_ops.synchronize())

            if config.profile_bandwidth:
                self.generate_end_graph()

            self.generate_return(output_refs)

        self.finalize_prefix()
        result.splice(self.prefix)

        with result.indent():
            result.splice(self.wrapper_call)

        self.generate_before_suffix(result)
        result.splice(self.suffix)

        self.generate_end(result)

        self.add_benchmark_harness(result)

        return result.getvaluewithlinemap()

    def memory_plan(self):
        from .memory_planning import MemoryPlanner

        self.lines = MemoryPlanner(self).plan(self.lines)

    def memory_plan_reuse(self):
        out_names = V.graph.get_output_names()

        while (
            self.lines
            and isinstance(self.lines[-1], MemoryPlanningLine)
            # TODO: this seems legit, NullLine has no node
            and self.lines[-1].node.name not in out_names  # type: ignore[attr-defined]
        ):
            # these lines will be pointless
            self.lines.pop()

        # codegen allocations in two passes
        planning_state = MemoryPlanningState()
        for i in range(len(self.lines)):
            line = self.lines[i]
            if isinstance(line, MemoryPlanningLine):
                self.lines[i] = line.plan(planning_state)

        self.allow_stack_allocation = (
            self.allow_stack_allocation is not False
            and config.allow_stack_allocation
            and planning_state.total_allocated_buffer_size <= MAX_STACK_ALLOCATION_SIZE
        )

    def codegen_input_size_var_decl(self, code: IndentedBuffer, name):
        code.writeline(f"{self.declare}{name}_size = {name}.{self.size}{self.ending}")

    def codegen_input_stride_var_decl(self, code: IndentedBuffer, name):
        code.writeline(
            f"{self.declare}{name}_stride = {name}.{self.stride}{self.ending}"
        )

    def codegen_inputs(
        self, code: IndentedBuffer, graph_inputs: Dict[str, ir.TensorBox]
    ):
        """Assign all symbolic shapes to locals"""

        @functools.lru_cache(None)
        def sizeof(name):
            self.codegen_input_size_var_decl(code, name)
            return f"{name}_size"

        @functools.lru_cache(None)
        def strideof(name):
            self.codegen_input_stride_var_decl(code, name)
            return f"{name}_stride"

        # Assign all symbolic shapes needed to local variables
        needed = V.graph.sizevars.free_symbols()

        def is_expr(x):
            return isinstance(x[1], sympy.Expr)

        graph_inputs_expr = list(filter(is_expr, graph_inputs.items()))
        graph_inputs_tensors = list(
            filter(lambda x: not is_expr(x), graph_inputs.items())
        )

        for name, shape in graph_inputs_expr:
            shape = V.graph.sizevars.simplify(shape)  # type: ignore[arg-type]
            if shape in needed:
                needed.remove(shape)  # type: ignore[arg-type]
                code.writeline(f"{self.declare}{shape} = {name}{self.ending}")

        for name, value in graph_inputs_tensors:
            shapes = value.get_size()
            for dim, shape in enumerate(shapes):
                shape = V.graph.sizevars.simplify(shape)  # type: ignore[arg-type]
                if shape in needed:
                    needed.remove(shape)  # type: ignore[arg-type]
                    code.writeline(
                        f"{self.declare}{shape} = {sizeof(name)}[{dim}]{self.ending}"
                    )

        for name, value in graph_inputs_tensors:
            shapes = value.get_stride()
            for dim, shape in enumerate(shapes):
                shape = V.graph.sizevars.simplify(shape)  # type: ignore[arg-type]
                if shape in needed:
                    needed.remove(shape)  # type: ignore[arg-type]
                    code.writeline(
                        f"{self.declare}{shape} = {strideof(name)}[{dim}]{self.ending}"
                    )

    def ensure_size_computed(self, sym: sympy.Symbol):
        if isinstance(sym, sympy.Symbol) and sym.name.startswith("ps"):
            if sym in self.computed_sizes:
                return
            self.computed_sizes.add(sym)
            expr = V.graph.sizevars.inv_precomputed_replacements[sym]
            self.writeline(
                f"{self.declare}{sym} = {self.expr_printer(expr)}{self.ending}"
            )

    def finalize_prefix(self):
        pass

    def codegen_python_sizevar(self, x: Expr) -> str:
        return pexpr(V.graph.sizevars.simplify(x))

    def codegen_sizevar(self, x: Expr) -> str:
        return self.codegen_python_sizevar(x)

    def codegen_tuple_access(self, basename: str, name: str, index: str) -> str:
        return f"{basename}[{index}]"

    def codegen_python_shape_tuple(self, shape: Tuple[Expr, ...]) -> str:
        parts = list(map(self.codegen_python_sizevar, shape))
        if len(parts) == 0:
            return "()"
        if len(parts) == 1:
            return f"({parts[0]}, )"
        return f"({', '.join(parts)})"

    def codegen_shape_tuple(self, shape: Tuple[Expr, ...]) -> str:
        return self.codegen_python_shape_tuple(shape)

    def codegen_alloc_from_pool(self, name, offset, dtype, shape, stride) -> str:
        return "alloc_from_pool({})".format(
            ", ".join(
                [
                    name,
                    pexpr(offset),  # bytes not numel
                    str(dtype),
                    self.codegen_shape_tuple(shape),
                    self.codegen_shape_tuple(stride),
                ]
            )
        )

    def codegen_reinterpret_view(self, data, size, stride, offset, writer) -> str:
        size = self.codegen_shape_tuple(size)
        stride = self.codegen_shape_tuple(stride)
        offset = self.codegen_sizevar(offset)
        return f"reinterpret_tensor({data.get_name()}, {size}, {stride}, {offset})"

    def codegen_device_copy(self, src, dst):
        self.writeline(f"{dst}.copy_({src})")

    def codegen_multi_output(self, name, value):
        self.writeline(f"{self.declare}{name} = {value}{self.ending}")

    def codegen_dynamic_scalar(self, node):
        (data,) = (t.codegen_reference() for t in node.inputs)
        if node.is_bool:
            self.writeline(f"{node.sym} = 1 if {data}.item() else 0")
        else:
            self.writeline(f"{node.sym} = {data}.item()")
        # No one should ever use this buffer, but for uniformity
        # define the variable and assign it None
        self.writeline(f"{node.get_name()} = None")

    def benchmark_compiled_module(self, output):
        def add_fake_input(name, shape, stride, device, dtype):
            output.writeline(
                f"{name} = rand_strided("
                f"{self.codegen_python_shape_tuple(shape)}, "
                f"{self.codegen_python_shape_tuple(stride)}, "
                f"device='{device}', dtype={dtype})"
            )

        def add_expr_input(name, val):
            output.writeline(f"{name} = {val}")

        output.writelines(
            ["", "", "def benchmark_compiled_module(times=10, repeat=10):"]
        )
        with output.indent():
            output.splice(
                """
                from torch._dynamo.testing import rand_strided
                from torch._inductor.utils import print_performance
                """,
                strip=True,
            )

            for name, value in V.graph.constants.items():
                # all the constants are global variables, that's why we need
                # these 'global var_name' lines
                output.writeline(f"global {name}")
                add_fake_input(
                    name, value.size(), value.stride(), value.device, value.dtype
                )

            for name, value in V.graph.graph_inputs.items():
                if isinstance(value, sympy.Symbol) and isinstance(
                    V.graph.sizevars.var_to_val.get(value, None), SingletonInt
                ):
                    # Inductor should only work with dense -> dense graph, and
                    # SingletonInts belong to metadata that should only live on
                    # the subclass.
                    continue
                if isinstance(value, sympy.Expr):  # Don't need to add symbolic
                    add_expr_input(name, V.graph.sizevars.size_hint(value))
                else:
                    shape = [V.graph.sizevars.size_hint(x) for x in value.get_size()]
                    stride = [V.graph.sizevars.size_hint(x) for x in value.get_stride()]
                    add_fake_input(
                        name, shape, stride, value.get_device(), value.get_dtype()
                    )

            call_str = f"call([{', '.join(V.graph.graph_inputs.keys())}])"
            output.writeline(f"fn = lambda: {call_str}")
            output.writeline("return print_performance(fn, times=times, repeat=repeat)")

    def add_benchmark_harness(self, output):
        """
        Append a benchmark harness to generated code for debugging
        """
        if not config.benchmark_harness:
            return

        self.benchmark_compiled_module(output)

        output.writelines(["", "", 'if __name__ == "__main__":'])
        with output.indent():
            output.writelines(
                [
                    "from torch._inductor.wrapper_benchmark import compiled_module_main",
                    f"compiled_module_main('{get_benchmark_name()}', benchmark_compiled_module)",
                ]
            )

    def define_kernel(
        self, name: str, kernel: str, metadata: Optional[str] = None, cuda=True
    ):
        metadata_comment = f"{metadata}\n" if metadata else ""
        self.header.splice(f"\n\n{metadata_comment}{name} = {kernel}")

    def define_user_defined_triton_kernel(self, kernel, configs, kwargs):
        original_name = kernel.__name__

        # Distinguish between different functions using function id
        cache_key = [id(kernel.fn)]
        for arg in kwargs.values():
            if isinstance(arg, (ir.Buffer, ir.ReinterpretView)):
                cache_key.append(arg.get_dtype())
            elif len(configs) > 0:
                # We need to key on non tensor arg only in autotune mode
                cache_key.append(arg)
        cache_key = tuple(cache_key)

        if cache_key in self.user_defined_kernel_cache:
            return self.user_defined_kernel_cache[cache_key]

        name = f"{original_name}_{len(self.user_defined_kernel_cache)}"
        # Add to the cache for the next use
        self.user_defined_kernel_cache[cache_key] = name

        compile_wrapper = IndentedBuffer()
        compile_wrapper.writeline(f"async_compile.triton({original_name!r}, '''")

        compile_wrapper.splice(
            """
            import triton
            import triton.language as tl
            from torch._inductor.utils import instance_descriptor
            from torch._inductor.triton_heuristics import user_autotune
            """,
            strip=True,
        )
        from .triton import TritonKernel

        if TritonKernel.gen_attr_descriptor_import():
            compile_wrapper.splice(TritonKernel.gen_attr_descriptor_import())
        compile_wrapper.newline()

        from .common import SizeArg, TensorArg

        signature: List[Union[TensorArg, SizeArg]] = []
        constants = {}
        for key, arg in kwargs.items():
            idx = kernel.arg_names.index(key)
            if idx in kernel.constexprs:
                constants[key] = arg
                continue
            if isinstance(arg, (ir.Buffer, ir.ReinterpretView)):
                signature.append(
                    TensorArg(
                        key,
                        arg.get_name(),
                        arg.get_dtype(),
                        # For ReinterpretView, we do not want to check alignment
                        not isinstance(arg, ReinterpretView),
                    )
                )
            else:
                signature.append(SizeArg(key, arg))
        index_dtype = "tl.int32"
        inductor_meta = {
            "kernel_name": name,
        }
        triton_meta = {
            "signature": signature_to_meta(signature, size_dtype=index_dtype),
            "device": V.graph.scheduler.current_device.index,
            "device_type": V.graph.scheduler.current_device.type,
            "constants": constants,
            "configs": [config_of(signature)],
        }
        configs = [
            {
                "kwargs": config.kwargs,
                "num_warps": config.num_warps,
                "num_stages": config.num_stages,
            }
            for config in configs
        ]
        compile_wrapper.splice(
            f"""
            @user_autotune(
                configs={configs!r},
                inductor_meta={inductor_meta!r},
                triton_meta={triton_meta!r},
                filename=__file__
            )
            @triton.jit
            """
        )
        compile_wrapper.splice(kernel.src, strip=True)

        # Also include any possible kernel being called indirectly
        from triton import JITFunction

        symbols_included = {original_name}

        def traverse(cur_kernel):
            for symbol_name in cur_kernel.fn.__code__.co_names:
                if symbol_name in symbols_included:
                    continue
                if symbol_name in cur_kernel.fn.__globals__:
                    symbol = cur_kernel.fn.__globals__[symbol_name]
                    if isinstance(symbol, JITFunction):
                        compile_wrapper.newline()
                        compile_wrapper.writeline("@triton.jit")
                        compile_wrapper.splice(symbol.src, strip=True)
                        symbols_included.add(symbol_name)
                        traverse(symbol)
                    elif isinstance(symbol, (int, str, bool)):
                        compile_wrapper.newline()
                        compile_wrapper.writeline(f"{symbol_name} = {symbol!r}")
                        symbols_included.add(symbol_name)

        traverse(kernel)

        compile_wrapper.writeline("''')")
        _, lineno = inspect.getsourcelines(kernel.fn)
        srcfile = inspect.getsourcefile(kernel.fn)
        metadata = f"# Original path: {srcfile}:{lineno}"
        self.define_kernel(
            name,
            compile_wrapper.getvalue(),
            metadata,
        )
        return name

    def generate_numel_expr(self, kernel_name: str, tree):
        expr = f"{kernel_name}_{tree.prefix}numel"
        if expr not in self.kernel_numel_expr:
            self.kernel_numel_expr.add(expr)
            self.writeline(
                f"{self.declare}{expr} = {self.expr_printer(tree.numel)}{self.ending}"
            )
        else:
            self.writeline(f"{expr} = {self.expr_printer(tree.numel)}{self.ending}")
        # We can get symbolic expressions here, like s0*64
        # It is fine to have them here, but we need to handle them correctly as their own type
        # This is tricky to do, so we wrap in a custom type, distinct from scalars, but also from sympy*
        # scalars as well.
        # This is handled in `generate_args_decl` which has a correct comment of: TODO: only works for
        # constant now, need type info. I agree, this needs type info, and while this is not true type info
        # it suffices as a type hint for the purposes of producing the correct code for this type.
        return SymbolicCallArg(expr, tree.numel)

    def wrap_kernel_call(self, name, call_args):
        return f"{name}({', '.join(call_args)}){self.ending}"

    def generate_profiler_mark_wrapper_call(self, stack):
        self.wrapper_call.writeline("from torch.profiler import record_function")
        self.wrapper_call.writeline(
            f"with record_function('graph_{V.graph.graph_id}_inductor_wrapper_call'):"
        )
        stack.enter_context(self.wrapper_call.indent())

    def generate_start_graph(self):
        self.wrapper_call.writeline("start_graph()")

    def generate_end_graph(self):
        self.wrapper_call.writeline("end_graph()")

    def generate_default_grid(self, name: str, grid_args: List[Any]):
        return grid_args

    def generate_kernel_call(
        self,
        name,
        call_args,
        grid=None,
        device_index=None,
        cuda=True,
        triton=True,
        arg_types=None,
    ):
        """
        Generates kernel call code.

        cuda: Defines whether the backend is GPU. Otherwise the backend is CPU.

        triton: Defines whether the GPU backend uses Triton for codegen.
                Otherwise it uses the CUDA language for codegen.
                Only valid when cuda == True.
        """
        if cuda:
            call_args_str = ", ".join(pexpr(item) for item in call_args)
            stream_name = self.write_get_raw_stream(
                V.graph.scheduler.current_device.index
            )
            if triton:
                grid_str = ", ".join(pexpr(item) for item in grid)
                self.writeline(
                    f"{name}.run({call_args_str}, grid=grid({grid_str}), stream={stream_name})"
                )
            else:
                stream_ptr = f"c_void_p({stream_name})"
                self.writeline(f"{name}.{name}({call_args_str}, {stream_ptr})")
        else:
            self.writeline(self.wrap_kernel_call(name, call_args))

    def writeline(self, line):
        self.lines.append(line)

    def enter_context(self, ctx):
        self.lines.append(LineContext(ctx))

    def val_to_cpp_arg_str(self, type_, val, is_legacy_abi) -> str:
        raise NotImplementedError()

    def val_to_arg_str(self, s):
        if isinstance(s, SymTypes):
            return pexpr(sympy.expand(repr(s)))
        elif isinstance(s, sympy.Expr):
            return pexpr(s)
        elif isinstance(s, (tuple, list)):

            @dataclasses.dataclass
            class Shim:
                ref: Any

                def __repr__(self):
                    return self.ref

            return repr(type(s)(Shim(self.val_to_arg_str(a)) for a in s))
        elif isinstance(s, torch._ops.OpOverload):
            return _get_qualified_name(s)
        elif isinstance(s, (ir.Buffer, ReinterpretView)):
            return s.codegen_reference()
        else:
            return repr(s)

    # The following methods are for memory management
    def make_buffer_allocation(self, buffer):
        device = buffer.get_device()
        dtype = buffer.get_dtype()
        shape = tuple(buffer.get_size())
        stride = tuple(buffer.get_stride())
        return self.make_allocation(buffer.get_name(), device, dtype, shape, stride)

    def make_allocation(self, name, device, dtype, shape, stride):
        if device.type in ("cpu", "cuda"):
            # optimized path for faster allocations, saving ~2us versus the stuff below
            return (
                f"{name} = empty_strided_{device.type}("
                f"{self.codegen_shape_tuple(shape)}, "
                f"{self.codegen_shape_tuple(stride)}, "
                f"{dtype})"
            )
        # all other devices:
        return (
            f"{name} = empty_strided("
            f"{self.codegen_shape_tuple(shape)}, "
            f"{self.codegen_shape_tuple(stride)}, "
            f"device='{device.type}', dtype={dtype})"
        )

    def make_tensor_alias(self, new_name, old_name, comment=""):
        return f"{self.declare}{new_name} = {old_name}{self.ending}  {self.comment} {comment}"

    def make_buffer_free(self, buffer):
        return f"del {buffer.get_name()}"

    def make_free_by_names(self, names_to_del: List[str]):
        return f"del {', '.join(name for name in names_to_del)}"

    def codegen_exact_buffer_reuse(self, old_name: str, new_name: str, del_line: str):
        return f"{self.declare_maybe_reference}{new_name} = {old_name}{del_line}{self.ending}  {self.comment} reuse"

    def make_buffer_reuse(self, old, new, delete_old: bool):
        assert old.get_dtype() == new.get_dtype()
        old_name = old.get_name()
        new_name = new.get_name()
        del_line = ";"
        if old_name not in V.graph.get_output_names() and delete_old:
            del_line = f"; {self.make_buffer_free(old)}"

        if old.get_size() == new.get_size() and old.get_stride() == new.get_stride():
            if old_name in self.stack_allocated_buffers:
                self.stack_allocated_buffers[new_name] = new
            return self.codegen_exact_buffer_reuse(old_name, new_name, del_line)

        reinterpret_view = self.codegen_reinterpret_view(
            old, new.get_size(), new.get_stride(), 0, self.wrapper_call
        )
        if reinterpret_view in self.stack_allocated_buffers:
            self.stack_allocated_buffers[new_name] = new
        return f"{self.declare_maybe_reference}{new_name} = {reinterpret_view}{del_line}  {self.comment} reuse"

    def codegen_deferred_allocation(self, name, layout):
        self.writeline(
            DeferredLine(
                name,
                f"{self.declare_maybe_reference}{name} = {layout.view.codegen_reference()}{self.ending}  "
                f"{self.comment} alias",
            )
        )

    def codegen_allocation(self, buffer):
        assert (
            buffer.get_workspace_size() == 0
        ), "Only support zero workspace size for now!"

        name = buffer.get_name()

        if name in V.graph.removed_buffers or name in self.allocated:
            return
        self.allocated.add(name)
        if isinstance(
            buffer,
            (ir.ExternKernelAlloc, ir.MultiOutput),
        ):
            return

        layout = buffer.get_layout()
        if isinstance(layout, ir.MutationLayout):
            return
        if isinstance(layout, ir.AliasedLayout):
            assert isinstance(
                layout.view, ir.ReinterpretView
            ), f"unexpected {type(layout.view)}: {layout.view}"
            self.codegen_allocation(layout.view.data)
            self.codegen_deferred_allocation(name, layout)
            return

        self.writeline(AllocateLine(self, buffer))

    def codegen_free(self, buffer):
        assert (
            buffer.get_workspace_size() == 0
        ), "Only support zero workspace size for now!"

        name = buffer.get_name()

        # can be freed but not reused
        if isinstance(buffer, ir.InputBuffer):
            self.writeline(self.make_buffer_free(buffer))
            return

        if not self.can_reuse(buffer):
            return
        self.freed.add(name)

        self.writeline(FreeIfNotReusedLine(self, buffer))

    def can_reuse(self, input_buffer, output_buffer=None):
        name = input_buffer.get_name()
        if (
            name in V.graph.removed_buffers
            or name in V.graph.graph_inputs
            or name in V.graph.constants
            or name in V.graph.never_reuse_buffers
            or name in self.freed
        ):
            return False

        return True

    def did_reuse(self, buffer, reused_buffer):
        # Check whether a given buffer was reused by a possible reuser in the wrapper codegen
        # Can be consulted from inside ir codegen, e.g. to determine whether a copy is needed
        return (
            buffer.get_name() in self.reuses
            and self.reuses[buffer.get_name()] == reused_buffer.get_name()
        )

    def codegen_inplace_reuse(self, input_buffer, output_buffer):
        assert buffer_reuse_key(input_buffer) == buffer_reuse_key(output_buffer)
        self.codegen_allocation(input_buffer)
        self.freed.add(input_buffer.get_name())
        self.allocated.add(output_buffer.get_name())
        self.reuses[output_buffer.get_name()] = input_buffer.get_name()
        self.writeline(ReuseLine(self, input_buffer, output_buffer))

    def codegen_unbacked_symbol_decl(self, symbol):
        name = str(symbol)
        if name in self.unbacked_symbol_decls:
            return name
        else:
            # When in CppWrapperCodeGen, we should only generate the declaration once
            self.unbacked_symbol_decls.add(name)
            return self.declare + name

    @staticmethod
    def statically_known_int_or_none(x):
        try:
            val = V.graph._shape_env._maybe_evaluate_static(x)
            return int(x)
        except Exception:
            return None

    @staticmethod
    def statically_known_list_of_ints_or_none(lst):
        result = []
        for x in lst:
            num = WrapperCodeGen.statically_known_int_or_none(x)
            if num is None:
                return None
            result.append(num)
        return result

    @staticmethod
    def is_statically_known_list_of_ints(lst):
        return WrapperCodeGen.statically_known_list_of_ints_or_none(lst) is not None

    @staticmethod
    def static_shape_for_buffer_or_none(buffer):
        return WrapperCodeGen.statically_known_list_of_ints_or_none(buffer.get_size())

    @staticmethod
    def can_prove_buffer_has_static_shape(buffer):
        return WrapperCodeGen.static_shape_for_buffer_or_none(buffer) is not None


class CppWrapperCodeGen(WrapperCodeGen):
    """
    Generates cpp wrapper for running on CPU and calls cpp kernels
    """

    def __init__(self):
        super().__init__()

        self.declare = "auto "
        self.declare_maybe_reference = "decltype(auto) "
        self.ending = ";"
        self.open_bracket = "{"
        self.closed_bracket = "}"
        self.comment = "//"
        self.namespace = "at::"
        self.none_str = "nullptr" if config.abi_compatible else "at::Tensor()"
        self.extern_call_ops = set()
        self.size = "sizes()"
        self.stride = "strides()"
        self.call_func_name = "inductor_entry_cpp"
        self.cuda = False
        self.supports_intermediate_hooks = False
        self.outputs_need_copy = set()
        self.kernel_callsite_id = count()
        self.int_array_id = count()  # for int array local variable declarations
        self.declared_int_array_vars = set()
        self.tmp_tensor_id = count()  # for tmp tensor local variable declarations
        self.arg_var_id = count()
        self.used_cached_dtypes = set()
        self.cached_output_id = count()
        self.scalar_to_tensor_id = count()

        from .cpp import cexpr, CppPrinter

        self.expr_printer = cexpr

        # CppPrinter sometimes calls at::native functions which causes problems in
        # the ABI-compatible mode. Currently we are hitting this problem when codegen
        # Grid computation expressions, but we my need to fix other size computation
        # as well.
        class GridExprCppPrinter(CppPrinter):
            def _print_FloorDiv(self, expr):
                x, div = expr.args
                x = self.paren(self.doprint(x))
                div = self.paren(self.doprint(div))
                assert expr.is_integer, "Expect integers in GridExprPrinter"
                return f"({x}/{div})"

        self.grid_expr_printer = GridExprCppPrinter().doprint

    def generate_kernel_call(
        self,
        name,
        call_args,
        grid=None,
        device_index=None,
        cuda=True,
        triton=True,
        arg_types=None,
    ):
        """
        Generates kernel call code.

        cuda: Defines whether the backend is GPU. Otherwise the backend is CPU.

        triton: Defines whether the GPU backend uses Triton for codegen.
                Otherwise it uses the CUDA language for codegen.
                Only valid when cuda == True.
        """
        if cuda:
            return super().generate_kernel_call(
                name, call_args, grid, device_index, cuda, triton, arg_types
            )
        else:
<<<<<<< HEAD
            if V.graph.aot_mode and config.abi_compatible:
                from .cpp import DTYPE_TO_CPP

=======
            if V.graph.aot_mode and config.aot_inductor.abi_compatible:
                assert arg_types is not None and len(call_args) == len(
                    arg_types
                ), "Mismatch call_args and arg_types in generate_kernel_call"
>>>>>>> 39794b48
                new_args = []
                for idx, arg in enumerate(call_args):
                    if "*" in arg_types[idx]:
                        var_name = f"var_{next(self.arg_var_id)}"
                        self.writeline(
                            f"auto* {var_name} = get_data_ptr_wrapper({arg});"
                        )
                        new_args.append(f"({arg_types[idx]})({var_name})")
                    else:
                        # arg is a scalar
                        new_args.append(arg)
                self.writeline(self.wrap_kernel_call(name, new_args))
            else:
                self.writeline(self.wrap_kernel_call(name, call_args))

    def write_constant(self, name, hashed):
        # include a hash so our code cache gives different constants different files
        self.header.writeline(f"// {name} {hashed}")

    def write_header(self):
        if V.graph.is_const_graph:
            # We do not write header for constant graph, it will be written by main module.
            return

        if V.graph.aot_mode:
            for header_cpp_file in ("interface.cpp", "implementation.cpp"):
                with open(
                    os.path.join(
                        os.path.dirname(__file__), "aoti_runtime", header_cpp_file
                    )
                ) as f:
                    self.header.splice(f.read())
        else:
            self.header.splice(
                """
                import torch
                from torch._inductor.codecache import CppWrapperCodeCache

                cpp_wrapper_src = (
                '''
                """
            )

        if config.abi_compatible:
            self.header.splice("#include <torch/csrc/inductor/aoti_torch/c/shim.h>")
        else:
            if not V.graph.aot_mode:
                self.header.splice(
                    """
                    #include <pybind11/pybind11.h>
                    """
                )
            self.header.splice(
                """
                #include <ATen/ATen.h>
                #include <ATen/core/dispatch/Dispatcher.h>
                #include <ATen/native/BinaryOps.h>
                #include <torch/csrc/inductor/aoti_torch/tensor_converter.h>
                #include <torch/csrc/inductor/inductor_ops.h>
                #include <torch/types.h>
                #include <ATen/ops/bernoulli_native.h>

                #define reinterpret_tensor torch::inductor::_reinterpret_tensor
                #define alloc_from_pool torch::inductor::_alloc_from_pool
                """
            )
            if V.graph.cuda:
                self.header.splice(
                    """
                    #include <ATen/cuda/EmptyTensor.h>
                    """
                )

        self.header.splice("#include <c10/util/generic_math.h>")

        from .memory_planning import ALIGN_BYTES

        # Round up to the nearest multiple of ALIGN_BYTES
        # ALIGN_BYTES must be a power of 2
        self.header.splice(
            f"""
            [[maybe_unused]] static int64_t align(int64_t nbytes) {{
              return (nbytes + {ALIGN_BYTES} - 1) & -{ALIGN_BYTES};
            }}
            """
        )

    def mark_output_type(self):
        # mark output type to unwrap tensor back to python scalar
        from ..ir import ShapeAsConstantBuffer

        output_is_tensor = dict()
        for idx, x in enumerate(V.graph.graph_outputs):
            if isinstance(x, ShapeAsConstantBuffer):
                output_is_tensor[idx] = False
            else:
                output_is_tensor[idx] = True

        self.output_is_tensor = output_is_tensor

    def write_prefix(self):
        if V.graph.is_const_graph:
            # We do not write prefix for constant graph, it will be written by main module.
            return

        if V.graph.aot_mode:
            self.prefix.writeline("namespace torch {")
            self.prefix.writeline("namespace aot_inductor {")

    def write_input_output_info(
        self,
        info_kind: str,
        idx: int,
        name: str,
    ):
        self.prefix.writeline(f"""{info_kind}[{idx}].name = "{name}";""")

    @staticmethod
    def get_input_cpp_type(input):
        assert config.use_minimal_arrayref_interface
        from .cpp import DTYPE_TO_CPP

        if isinstance(input, sympy.Expr):
            from ..graph import may_get_constant_buffer_dtype

            dtype = may_get_constant_buffer_dtype(input)
            assert dtype is not None, f"Failed to get the dtype of sympy.Expr: {input}"
            return DTYPE_TO_CPP[dtype]
        return f"ArrayRefTensor<{DTYPE_TO_CPP[input.get_dtype()]}>"

    def write_wrapper_decl(self):
        inputs_len = len(V.graph.graph_inputs.keys())
        if V.graph.aot_mode:
            if config.use_minimal_arrayref_interface and not V.graph.is_const_graph:
                from .cpp import DTYPE_TO_CPP

                input_cpp_types = ", ".join(
                    f"{CppWrapperCodeGen.get_input_cpp_type(x)}"
                    for x in V.graph.graph_inputs.values()
                )

                output_arrayref_types = ", ".join(
                    f"ArrayRefTensor<{DTYPE_TO_CPP[x.get_dtype()]}>"
                    for x in V.graph.graph_outputs
                )

                self.prefix.splice(
                    f"""
                    using AOTInductorModelInputs = std::tuple<{input_cpp_types}>;
                    using AOTInductorModelOutputs = std::tuple<{output_arrayref_types}>;
                    """
                )

            if V.graph.const_module:
                self.header.splice(V.graph.const_module.wrapper_code.header)
                self.prefix.splice(V.graph.const_code)

            if V.graph.is_const_graph:
                self.prefix.splice(
                    """
                    void AOTInductorModel::_const_run_impl(
                        std::vector<AtenTensorHandle>& output_handles,
                        DeviceStreamType stream,
                        AOTIProxyExecutorHandle proxy_executor
                    ) {
                    """
                )
            else:
                if not config.aot_inductor.use_runtime_constant_folding:
                    # If we do not split the constant graph, we'll just create
                    # an empty implementation when wrapping the main module.
                    self.prefix.splice(
                        """
                        void AOTInductorModel::_const_run_impl(
                            std::vector<AtenTensorHandle>& output_handles,
                            DeviceStreamType stream,
                            AOTIProxyExecutorHandle proxy_executor
                        ) {}

                        """
                    )

                run_impl_proto = """
                    void AOTInductorModel::run_impl(
                        AtenTensorHandle*
                            input_handles, // array of input AtenTensorHandle; handles
                                            // are stolen; the array itself is borrowed
                        AtenTensorHandle*
                            output_handles, // array for writing output AtenTensorHandle; handles
                                            // will be stolen by the caller; the array itself is
                                            // borrowed
                        DeviceStreamType stream,
                        AOTIProxyExecutorHandle proxy_executor
                    ) {
                    """
                if config.use_minimal_arrayref_interface:
                    self.prefix.splice(
                        """
                        template <>
                        AOTInductorModelOutputs AOTInductorModel::run_impl_minimal_arrayref_interface<
                          AOTInductorModelInputs, AOTInductorModelOutputs>(
                            const AOTInductorModelInputs& inputs,
                            DeviceStreamType stream,
                            AOTIProxyExecutorHandle proxy_executor
                        ) {
                        """
                    )
                    self.suffix.splice(run_impl_proto)
                    self.suffix.splice(
                        """
                            AOTInductorModelInputs inputs;
                            convert_handles_to_inputs(input_handles, inputs);
                            auto outputs = run_impl_minimal_arrayref_interface<AOTInductorModelInputs, AOTInductorModelOutputs>(
                                inputs, stream, proxy_executor);
                            // NOTE: outputs is full of ArrayRef to thread_local storage. If in the future we need this
                            // interface to perform well for a DSO using the minimal arrayref interface, all we need
                            // to do is provide ThreadLocalCachedTensor for each one!
                            convert_outputs_to_handles(outputs, output_handles);
                        }
                    """
                    )

                    self.suffix.splice(
                        """
                        extern "C" AOTIRuntimeError AOTInductorModelRunMinimalArrayrefInterface(
                            AOTInductorModelHandle model_handle,
                            const AOTInductorModelInputs& inputs,
                            AOTInductorModelOutputs& outputs) {
                          auto model = reinterpret_cast<torch::aot_inductor::AOTInductorModel*>(model_handle);
                          CONVERT_EXCEPTION_TO_ERROR_CODE({
                              outputs = model->run_impl_minimal_arrayref_interface<AOTInductorModelInputs, AOTInductorModelOutputs>(
                                  inputs,
                                  (torch::aot_inductor::DeviceStreamType)nullptr,
                                  nullptr);
                          })
                        }
                    """
                    )
                else:
                    self.prefix.splice(run_impl_proto)
        else:
            self.prefix.splice(
                f"""std::vector<at::Tensor> {self.call_func_name}(const std::vector<at::Tensor>& inputs) {{"""
            )
        with self.prefix.indent():
            # assign inputs and outputs in both cases so the later codegen can be simplified
            if not config.use_minimal_arrayref_interface:
                if V.graph.aot_mode:
                    if not V.graph.is_const_graph:
                        if config.abi_compatible:
                            self.prefix.splice(
                                """
                                    auto inputs = steal_from_raw_handles_to_raii_handles(input_handles, num_inputs());
                                """
                            )
                        else:
                            # This looks dumb, but can avoid creating two versions of code in the AOTInductor runtime.
                            self.prefix.splice(
                                """
                                    auto inputs = alloc_tensors_by_stealing_from_handles(input_handles, num_inputs());
                                """
                            )
                else:
                    self.prefix.splice(
                        """
                            pybind11::gil_scoped_release release;
                        """
                    )

            if inputs_len != 0:
                for idx, input_key in enumerate(V.graph.graph_inputs.keys()):
                    if config.use_minimal_arrayref_interface:
                        self.prefix.writeline(
                            f"auto {input_key} = std::get<{idx}>(inputs);"
                        )
                        continue
                    # unwrap input tensor back to scalar
                    if isinstance(V.graph.graph_inputs[input_key], sympy.Expr):
                        from ..graph import may_get_constant_buffer_dtype
                        from .cpp import DTYPE_TO_CPP

                        dtype = may_get_constant_buffer_dtype(
                            V.graph.graph_inputs[input_key]
                        )
                        assert (
                            dtype is not None
                        ), "Fails to get the dtype of the sympy.Expr"
                        cpp_dtype = DTYPE_TO_CPP[dtype]
                        assert (
                            not config.abi_compatible
                        ), "Need to add .item support for abi_compatible AOTInductor codegen"
                        self.prefix.writeline(
                            f"{cpp_dtype} {input_key} = inputs[{idx}].item<{cpp_dtype}>();"
                        )
                    else:
                        self.prefix.writeline(
                            f"auto {input_key} = std::move(inputs[{idx}]);"
                        )

            assert all(
                isinstance(v, torch.Tensor) for v in list(V.graph.constants.values())
            ), "Expect all constants to be Tensor"
            for idx, constants_key in enumerate(V.graph.constants.keys()):
                if V.graph.aot_mode:
                    # Weights are stored in constants_ and owned by RAIIAtenTensorHandle there.
                    # Don't call std::move here because it will cause constants_ to lose the ownership.
                    if config.abi_compatible:
                        self.prefix.writeline(
                            f"""auto {constants_key} = constants_->at({idx});"""
                        )
                    else:
                        self.prefix.writeline(
                            f"auto {constants_key} = *tensor_handle_to_tensor_pointer("
                            + f"""constants_->at({idx}));"""
                        )
                else:
                    # Append constants as inputs to the graph
                    constants_idx = inputs_len + idx
                    self.prefix.writeline(
                        f"auto {constants_key} = inputs[{constants_idx}];"
                    )

            self.codegen_inputs(self.prefix, V.graph.graph_inputs)

            if V.graph.aot_mode:
                if not V.graph.is_const_graph:
                    if config.use_minimal_arrayref_interface:
                        # TODO: input shape checking for regular tensor interface as well?
                        self.codegen_input_numel_asserts()
                    else:
                        self.prefix.writeline("inputs.clear();")
                self.prefix.writeline(
                    "auto& kernels = static_cast<AOTInductorModelKernels&>(*this->kernels_.get());"
                )

    def codegen_input_numel_asserts(self):
        for name, buf in V.graph.graph_inputs.items():
            if isinstance(buf, sympy.Expr):
                continue

            # comparing strides for 0 size tensor is tricky. Ignore them for now.
            if sympy_product(buf.get_size()) == 0:
                continue
            numel = buf.get_numel()
            self.prefix.writeline(f"assert_numel({name}, {numel});")

    def codegen_input_size_var_decl(self, code: IndentedBuffer, name):
        if config.abi_compatible:
            code.writeline(f"int64_t* {name}_size;")
            code.writeline(
                f"AOTI_TORCH_ERROR_CODE_CHECK(aoti_torch_get_sizes({name}, &{name}_size));"
            )
        else:
            super().codegen_input_size_var_decl(code, name)

    def codegen_input_stride_var_decl(self, code: IndentedBuffer, name):
        if config.abi_compatible:
            code.writeline(f"int64_t* {name}_stride;")
            code.writeline(
                f"AOTI_TORCH_ERROR_CODE_CHECK(aoti_torch_get_strides({name}, &{name}_stride));"
            )
        else:
            super().codegen_input_stride_var_decl(code, name)

    def codegen_model_kernels(self):
        self.prefix.writeline("namespace {")
        self.prefix.writeline(
            "class AOTInductorModelKernels : public AOTInductorModelKernelsBase {"
        )
        self.prefix.writeline("  public:")
        declare_kernel = set(self.src_to_kernel.values())
        declare_kernel.update(self.user_defined_kernel_cache.values())
        if V.graph.const_module:
            declare_kernel.update(
                V.graph.const_module.wrapper_code.src_to_kernel.values()
            )
        for kernel in declare_kernel:
            self.prefix.writeline(f"    CUfunction {kernel}{{nullptr}};")
        self.prefix.writeline("};")
        self.prefix.writeline("}  // namespace")

    def codegen_model_constructor(self):
        """
        // Generated code example
        AOTInductorModel::AOTInductorModel()
            : AOTInductorModelBase(4, 1) {
        inputs_info_[0].name = "input0";
        inputs_info_[0].dtype = "torch.float16";
        ...
        constants_info_[0].name = "L__self___weight";
        constants_info_[0].dtype = at::kFloat;
        constants_info_[0].offset = 0;
        constants_info_[0].data_size = 8192;
        constants_info_[0].shape = {64, 32};
        constants_info_[0].stride = {32, 1};
        ...
        outputs_info_[0].name = "output0";
        outputs_info_[0].dtype = "torch.float16";
        }
        """

        num_inputs = len(V.graph.graph_inputs)
        num_outputs = len(V.graph.graph_outputs)
        num_constants = len(V.graph.constants)
        self.prefix.splice(
            f"""
            AOTInductorModel::AOTInductorModel(std::shared_ptr<ConstantMap> constants_map,
                                               std::shared_ptr<std::vector<ConstantHandle>> constants_array,
                                               const std::string& device_str,
                                               std::optional<std::string> cubin_dir)
                : AOTInductorModelBase({num_inputs}, {num_outputs}, {num_constants}, device_str, cubin_dir) {{
            """
        )

        with self.prefix.indent():
            for idx, (name, inp) in enumerate(V.graph.graph_inputs.items()):
                assert not isinstance(
                    inp, sympy.Expr
                ), f"input {name=} cannot be symbolic"
                self.write_input_output_info("inputs_info_", idx, name)

            for idx, (name, tensor) in enumerate(V.graph.constants.items()):
                assert isinstance(tensor, torch.Tensor)
                self.prefix.writeline(f"""constants_info_[{idx}].name = "{name}";""")
                self.prefix.writeline(
                    f"constants_info_[{idx}].dtype = static_cast<int32_t>({self.codegen_dtype(tensor.dtype)});"
                )
                self.prefix.writeline(
                    f"constants_info_[{idx}].offset = {tensor.storage_offset()};"
                )
                self.prefix.writeline(
                    f"constants_info_[{idx}].data_size = {tensor.untyped_storage().nbytes()};"
                )
                from_folded = "true" if name in V.graph.folded_constants else "false"
                self.prefix.writeline(
                    f"constants_info_[{idx}].from_folded = {from_folded};"
                )

                size_str = ", ".join([str(s) for s in tensor.size()])
                self.prefix.writeline(f"constants_info_[{idx}].shape = {{{size_str}}};")

                stride_str = ", ".join([str(s) for s in tensor.stride()])
                self.prefix.writeline(
                    f"constants_info_[{idx}].stride = {{{stride_str}}};"
                )
                if name in V.graph.dynamo_flat_name_to_original_fqn:
                    self.prefix.writeline(
                        f"""constants_info_[{idx}].original_fqn = "{V.graph.dynamo_flat_name_to_original_fqn[name]}";"""
                    )

            self.prefix.writeline("update_constants_map(std::move(constants_map));")
            self.prefix.writeline("update_constants_array(std::move(constants_array));")

            def escape_string(x):
                return (
                    x.replace("\\", "\\\\")
                    .replace('"', '\\"')
                    .replace("\n", "\\n")
                    .replace("\t", "\\t")
                )

            self.prefix.writeline(
                f'in_spec_ = "{escape_string(config.aot_inductor.serialized_in_spec)}";'
            )
            self.prefix.writeline(
                f'out_spec_ = "{escape_string(config.aot_inductor.serialized_out_spec)}";'
            )

            for idx, output in enumerate(V.graph.graph_outputs):
                assert not isinstance(
                    output, sympy.Expr
                ), f"output {name=} cannot be symbolic"
                name = f"output{idx}"
                self.write_input_output_info("outputs_info_", idx, name)

            self.prefix.writeline(
                "this->kernels_ = std::make_unique<AOTInductorModelKernels>();"
            )

        self.prefix.writeline("}")

    def codegen_const_run_driver(self):
        """
        // Generated code example
        std::unordered_map<std::string, AtenTensorHandle> AOTInductorModel::const_run_impl(
            DeviceStreamType stream,
            AOTIProxyExecutorHandle proxy_executor,
            bool initialization
        ) {
            std::unordered_map<std::string, AtenTensorHandle> folded_constants_map;
            std::vector<AtenTensorHandle> output_handles;
            // build up output_handles over here.
            _const_run_impl(output_handles, stream, proxy_executor);
            // build up folded_constants_map
            return folded_constants_map;
        }
        """

        self.prefix.splice(
            """
            std::unordered_map<std::string, AtenTensorHandle> AOTInductorModel::const_run_impl(
                DeviceStreamType stream,
                AOTIProxyExecutorHandle proxy_executor,
                bool initialization
            ) {
            """
        )
        if not config.aot_inductor.use_runtime_constant_folding:
            self.prefix.splice(
                """
                    if (!initialization) {
                        throw std::runtime_error(std::string("use_runtime_constant_folding is not set."));
                    }
                    return {};
                }
                """
            )
            return

        with self.prefix.indent():
            # This is a mapping to the index of constant folding graph's output
            const_index_mapping: List[Optional[Tuple[int, str]]] = [None] * len(
                V.graph.const_output_index
            )
            for idx, (name, _) in enumerate(V.graph.constants.items()):
                if name in V.graph.const_output_index:
                    const_index_mapping[V.graph.const_output_index[name]] = (idx, name)  # type: ignore[call-overload]
            assert (
                None not in const_index_mapping
            ), "Not all constant gets mapped for constant folding graph."

            self.prefix.writeline(
                f"""
                std::unordered_map<std::string, AtenTensorHandle> folded_constants_map;
                folded_constants_map.reserve({len(const_index_mapping)});
                std::vector<AtenTensorHandle> output_handles({len(const_index_mapping)});
                """
            )

            self.prefix.splice(
                """
                // The below assignment of output_handles to constants is not used directly.
                // It's only used to memo the correspondence of handle and constants.
                """
            )

            for output_idx, (const_idx, _) in enumerate(const_index_mapping):  # type: ignore[misc]
                self.prefix.writeline(
                    f"output_handles[{output_idx}] = constants_->at({const_idx});"
                )

            self.prefix.writeline(
                "_const_run_impl(output_handles, stream, proxy_executor);"
            )

            for output_idx, (_, const_name) in enumerate(const_index_mapping):  # type: ignore[misc]
                self.prefix.writeline(
                    f'folded_constants_map["{const_name}"] = output_handles[{output_idx}];'
                )
            self.prefix.writeline("return folded_constants_map;")

        self.prefix.writeline("}")

    def generate(self, is_inference):
        if V.graph.aot_mode and not V.graph.is_const_graph:
            self.codegen_model_kernels()
            self.codegen_model_constructor()
            self.codegen_const_run_driver()
        self.write_wrapper_decl()
        return super().generate(is_inference)

    def finalize_prefix(self):
        cached_dtypes_buffer = IndentedBuffer()
        if config.abi_compatible:
            for dtype in self.used_cached_dtypes:
                cached_dtypes_buffer.writeline(f"CACHE_TORCH_DTYPE({dtype});")
        cached_dtypes_buffer.splice(self.prefix)
        self.prefix = cached_dtypes_buffer

    def define_kernel(
        self, name: str, kernel: str, metadata: Optional[str] = None, cuda=False
    ):
        self.header.splice(f"\n{kernel}\n")

    def codegen_scalar_to_tensor(self, output: str):
        name = f"scalar_to_tensor_{next(self.scalar_to_tensor_id)}"
        self.wrapper_call.writeline(
            f"RAIIAtenTensorHandle {name} = scalar_to_tensor_handle({output});"
        )
        return name

    @cache_on_self
    def get_output_refs(self):
        return [
            f"at::scalar_tensor({x.codegen_reference(self.wrapper_call)})"
            if isinstance(x, ir.ShapeAsConstantBuffer) and not config.abi_compatible
            else x.codegen_reference(self.wrapper_call)
            for x in V.graph.graph_outputs
        ]

    def generate_return(self, output_refs):
        if V.graph.aot_mode:
            cst_names = V.graph.constants.keys()
            arr_iface = (
                not V.graph.is_const_graph and config.use_minimal_arrayref_interface
            )  # For brevity.

            def use_thread_local_cached_output_tensor(idx, output):
                cached_output_name = f"cached_output_{next(self.cached_output_id)}"
                cache_type = "Array" if arr_iface else "Tensor"
                self.wrapper_call.writeline(
                    f"thread_local ThreadLocalCachedOutput{cache_type}<std::decay_t<decltype({output})>> "
                    f"{cached_output_name}({output});"
                )
                if arr_iface:
                    self.wrapper_call.writeline(
                        f"{cached_output_name}.copy_data_from({output});"
                    )
                    output_entry = f"std::get<{idx}>(output_arrayref_tensors)"
                    element_type = f"std::decay_t<decltype({output_entry}.data()[0])>"
                    self.wrapper_call.writeline(
                        f"{output_entry} = {cached_output_name}.arrayref_tensor<{element_type}>();"
                    )
                else:
                    self.wrapper_call.writeline(
                        f"{cached_output_name}.copy_data_from({output});"
                    )
                    self.wrapper_call.writeline(
                        f"AOTI_TORCH_ERROR_CODE_CHECK(aoti_torch_new_uninitialized_tensor(&output_handles[{idx}]));"
                    )
                    self.wrapper_call.writeline(
                        f"AOTI_TORCH_ERROR_CODE_CHECK(aoti_torch_assign_tensors({cached_output_name}.tensor(), "
                        f"output_handles[{idx}]));"
                    )

            if arr_iface:
                self.wrapper_call.writeline(
                    "AOTInductorModelOutputs output_arrayref_tensors;"
                )
            for idx, output in enumerate(output_refs):
                if config.abi_compatible:
                    output_buffer = V.graph.graph_outputs[idx]
                    if isinstance(output_buffer, ir.ShapeAsConstantBuffer):
                        # Need to wrap scalar into tensor as the main function returns a vector of tensors
                        output_tensor = self.codegen_scalar_to_tensor(output)
                        self.wrapper_call.writeline(
                            f"output_handles[{idx}] = {output_tensor}.release();"
                        )
                        continue

                    output_is_tensor_handle_expr = (
                        f"std::is_same_v<std::decay_t<decltype({output})>,"
                        "RAIIAtenTensorHandle> || "
                        f"std::is_same_v<std::decay_t<decltype({output})>,"
                        "AtenTensorHandle> || "
                        f"std::is_same_v<std::decay_t<decltype({output})>,"
                        "ConstantHandle>"
                    )
                    self.wrapper_call.writeline(
                        f"if constexpr ({output_is_tensor_handle_expr}) {{"
                    )
                    with self.wrapper_call.indent():
                        if arr_iface:
                            cached_output_name = (
                                f"cached_output_{next(self.cached_output_id)}"
                            )
                            output_value_type = f"std::decay_t<decltype(std::get<{idx}>(output_arrayref_tensors).data()[0])>"
                            self.wrapper_call.writeline(
                                f"thread_local RAIIAtenTensorHandle {cached_output_name};"
                            )
                            if output in cst_names:
                                # NOTE(return_constant): In some rare cases where we return
                                # a constant, we have to return a copy of this constant,
                                # because (1) constants are not owned by the Model instance
                                # (2) constants remain the same cross inference runs,
                                # assuming they are not updated at runtime Basically, we
                                # cannot release or transfer the ownership of any original
                                # constant to the user.
                                self.wrapper_call.writeline(
                                    f"AtenTensorHandle {cached_output_name}_tmp;"
                                )
                                self.wrapper_call.writeline(
                                    f"aoti_torch_clone({output}, &{cached_output_name}_tmp);"
                                )
                                self.wrapper_call.writeline(
                                    f"{cached_output_name} = {cached_output_name}_tmp;"
                                )
                            else:
                                self.wrapper_call.writeline(
                                    f"{cached_output_name} = {output}.release();"
                                )
                            self.wrapper_call.writeline(
                                f"convert_handle_to_arrayref_tensor({cached_output_name}, "
                                f"std::get<{idx}>(output_arrayref_tensors));"
                            )
                        else:
                            if output in cst_names:
                                # See NOTE(return_constant) above.
                                self.wrapper_call.writeline(
                                    f"aoti_torch_clone({output}, &output_handles[{idx}]);"
                                )
                            else:
                                self.wrapper_call.writeline(
                                    f"output_handles[{idx}] = {output}.release();"
                                )
                    self.wrapper_call.writeline("} else {")
                    with self.wrapper_call.indent():
                        use_thread_local_cached_output_tensor(idx, output)
                    self.wrapper_call.writeline("}")

                else:
                    assert (
                        not arr_iface
                    ), "minimal ArrayRef interface is only supported in ABI-compatible mode"
                    if output in cst_names:
                        output_expr = f"{output}.clone()"
                        # See NOTE(return_constant) above.
                    else:
                        output_expr = output
                    self.wrapper_call.writeline(
                        f"output_handles[{idx}] = reinterpret_cast<AtenTensorHandle>("
                        + f"new at::Tensor({output_expr}));"
                    )
            if arr_iface:
                self.wrapper_call.writeline("return output_arrayref_tensors;")

        else:
            self.wrapper_call.writeline(f"return {{{', '.join(output_refs)}}};\n}}")

    def generate_before_suffix(self, result):
        if V.graph.aot_mode and not V.graph.is_const_graph:
            result.writeline("} // AOTInductorModel::run_impl")

    def generate_end(self, result):
        if V.graph.aot_mode:
            if V.graph.is_const_graph:
                result.writeline("} // AOTInductorModel::_const_run_impl")
            else:
                result.writeline("} // namespace aot_inductor")
                result.writeline("} // namespace torch")
            return

        result.writeline("'''\n)")
        result.splice(
            f"""
            inductor_entry = CppWrapperCodeCache.load_pybinding(["std::vector<at::Tensor>"], cpp_wrapper_src, {self.cuda})
            """
        )

        # unwrap output tensor back to python scalar
        if all(x for x in self.output_is_tensor.values()):
            # If no ShapeAsConstantBuffer in the output, directly return the output as tensors
            return_str = "return f(args_tensor)"
        else:
            outputs = [
                f"outputs[{i}]" if self.output_is_tensor[i] else f"outputs[{i}].item()"
                for i in range(len(V.graph.graph_outputs))
            ]
            outputs_str = f"[{', '.join(outputs)}]"
            return_str = f"""
                    outputs = f(args_tensor)
                    return {outputs_str}
            """

        args_str = "args_tensor = [arg if isinstance(arg, torch.Tensor) else torch.tensor(arg) for arg in args]"
        if V.graph.constants:
            # Append constants to the input args for cpp wrapper.
            # Python wrapper directly gets the value inside the wrapper call
            # as a global variable passed when calling exec(code, mod.__dict__, mod.__dict__).
            # For cpp wrapper, we need to pass this python value to the inductor_entry_cpp function explicitly.
            assert all(
                isinstance(v, torch.Tensor) for v in list(V.graph.constants.values())
            ), "Expect all constants to be Tensor"
            constants_str = f"[{', '.join(V.graph.constants.keys())}]"
            args_str += f"""
                    constants_tensor = {constants_str}
                    args_tensor.extend(constants_tensor)
            """

        # Wrap the func to support setting result._boxed_call = True
        result.splice(
            f"""
            def _wrap_func(f):
                def g(args):
                    {args_str}
                    {return_str}
                return g
            call = _wrap_func(inductor_entry)
            """
        )

    def generate_c_shim_extern_kernel_call(self, kernel, args):
        # In the abi_compatible mode, we call fallback aten ops through a C shim layer
        self.allow_stack_allocation = False
        kernel_tokens = kernel.split("::")
        kernel_suffix = kernel_tokens[-1]
        if kernel_suffix == "call":
            kernel_suffix = kernel_tokens[-2]
        shim_fn = f"aoti_torch_{kernel_suffix}"
        # HACK: val_to_arg_str jams multiple arguments together using a comma. If that
        # ever breaks, it needs to be reworked to be able to return multiple arguments,
        # and the split-on-comma code here needs to be removed.
        wrapped_args = []
        for x in args:
            pieces = x.split(", ")
            for piece in pieces:
                # We only really *need* convert_arrayref_tensor_to_tensor for
                # ArrayRefTensors. The code flowing into here uses `0` for nullptr,
                # which convert_arrayref_tensor_to_tensor would blindly coerce to int,
                # so just avoid wrapping integers.
                if not piece.isdigit():
                    piece = f"convert_arrayref_tensor_to_tensor({piece})"
                wrapped_args.append(piece)
        self.writeline(
            f"AOTI_TORCH_ERROR_CODE_CHECK({shim_fn}({', '.join(wrapped_args)}));"
        )

    def generate_c_shim_extern_kernel_alloc(self, extern_kernel, args):
        # registered output buffer name
        name = extern_kernel.name
        output_handle_name = f"{name}_handle"
        self.writeline(f"AtenTensorHandle {output_handle_name};")
        output_arg = f"&{output_handle_name}"
        self.generate_c_shim_extern_kernel_call(
            extern_kernel.get_kernel_name(), args + [output_arg]
        )
        self.writeline(f"RAIIAtenTensorHandle {name}({output_handle_name});")

    def generate_extern_kernel_alloc(self, extern_kernel, args):
        if V.graph.aot_mode and config.abi_compatible:
            self.generate_c_shim_extern_kernel_alloc(extern_kernel, args)
        else:
            super().generate_extern_kernel_alloc(extern_kernel, args)

    def generate_c_shim_fallback_kernel(self, fallback_kernel, args):
        output_args = []
        output_raii_handles = []
        output_name_base = fallback_kernel.get_name()
        for idx, output in enumerate(fallback_kernel.outputs):
            if isinstance(output, ir.MultiOutput):
                name = f"{output.get_name()}"
                output_handle_name = f"{name}_handle"
                if output.indices:
                    assert (
                        output.indices[0][1] == idx
                    ), f"expected {output.indices[0][1]=} == {idx=} for {output_name_base=}"
                self.writeline(f"AtenTensorHandle {output_handle_name};")
                output_args.append(f"&{output_handle_name}")
                output_raii_handles.append(
                    f"RAIIAtenTensorHandle {name}({output_handle_name});"
                )
            elif isinstance(output, int):
                output_name = f"{output_name_base}_{idx}"
                self.writeline(f"int64_t {output_name} = {output};")
                output_args.append(f"&{output_name}")
            elif output is None:
                output_args.append("nullptr")
            else:
                raise NotImplementedError("unsupported type of {output=}")
        args = args + output_args
        assert (
            fallback_kernel.abi_compatible_kernel is not None
        ), f"abi_compatible_kernel is None for {fallback_kernel.python_kernel_name=}"
        self.generate_c_shim_extern_kernel_call(
            fallback_kernel.abi_compatible_kernel, args
        )
        for raii_handle in output_raii_handles:
            self.writeline(raii_handle)

    def generate_fallback_kernel(self, fallback_kernel, args):
        if V.graph.aot_mode and config.abi_compatible:
            self.generate_c_shim_fallback_kernel(fallback_kernel, args)
        else:
            super().generate_fallback_kernel(fallback_kernel, args)

    def generate_extern_kernel_out(self, output_view, codegen_reference, args, kernel):
        if output_view:
            output_as_strided = f"{output_view.codegen_reference()}"
            output_name = f"{output_view.get_name()}_as_strided"
            self.writeline(f"auto {output_name} = {output_as_strided};")

            args.insert(0, output_name)
        else:
            args.insert(0, f"{codegen_reference}")

        if V.graph.aot_mode and config.abi_compatible:
            self.generate_c_shim_extern_kernel_call(kernel, args)
        else:
            self.writeline(self.wrap_kernel_call(kernel, args))

    def generate_user_defined_triton_kernel(self, kernel_name, grid, configs, args):
        assert len(grid) != 0
        if len(grid) == 1:
            grid_decision = grid[0]
        else:
            meta = CudaKernelParamCache.get(kernel_name)
            assert meta is not None
            grid_decision = None
            for i, c in enumerate(configs):
                if all(arg == meta["meta"][key] for key, arg in c.kwargs.items()):
                    grid_decision = grid[i]
                    break
            assert grid_decision is not None

        self.generate_kernel_call(
            kernel_name,
            args,
            grid=grid_decision,
            device_index=V.graph.scheduler.current_device.index,
            cuda=True,
            triton=True,
        )

    def generate_scatter_fallback(
        self, output, inputs, kernel, python_kernel_name, src_is_tensor, reduce, kwargs
    ):
        # TODO: support other overload for cpp wrapper and remove the below assertions
        if V.graph.aot_mode and config.abi_compatible:
            # call the ABI shim function instead of the ATen one
            kernel = kernel.replace("at::", "aoti_torch_")
        line = f"{kernel}({output}, {','.join(map(str, inputs))}"
        if python_kernel_name == "aten.scatter_":
            if src_is_tensor:
                if reduce:
                    line += f", {V.graph.wrapper_code.val_to_arg_str(reduce)}"
            else:
                assert (
                    reduce is None
                ), "Expect reduce to be None for aten.scatter_ with scalar src"
        else:
            line += f", {','.join(kwargs)}"
        line += f"){self.ending}"
        self.writeline(line)

    def generate_index_put_fallback(self, kernel, x, indices, values, accumulate):
<<<<<<< HEAD
        if V.graph.aot_mode and V.graph.cpp_wrapper and config.abi_compatible:
            # Make the fallback call ABI-compatible in the C++ wrapper file.
            kernel = kernel.replace("at::", "aoti_torch_")
            num_indices = str(
                len(indices)
            )  # num_indices for indexing into indices array
            tensor_handle_array_var = (
                f"tensor_handle_array_{next(self.kernel_callsite_id)}"
            )
            self.writeline(
                f"AtenTensorHandle {tensor_handle_array_var}[] = {{{', '.join(indices)}}};"
=======
        if (
            V.graph.aot_mode
            and V.graph.cpp_wrapper
            and config.aot_inductor.abi_compatible
        ):
            # See the comment in codegen_reinterpret_view about why having something like
            # RAIIAtenTensorHandle(tmp_tensor_handle_2) in a tmp array can cause the correponding
            # tensor prematurely deallocated, thus this std:vector().data() trick here.
            indices_str = (
                f"std::vector<AtenTensorHandle>{{{', '.join(indices)}}}.data()"
>>>>>>> 39794b48
            )
            args = [x, indices_str, str(len(indices)), values, accumulate]
        else:
            indices_str = (
                f"{self.open_bracket}{', '.join(indices)}{self.closed_bracket}"
            )
            args = [x, indices_str, values, accumulate]

        args.insert(0, x)  # set x as the output tensor, this fallback mutates x.
        self.writeline(self.wrap_kernel_call(kernel, args))

    def add_benchmark_harness(self, output):
        if V.graph.aot_mode:
            return
        super().add_benchmark_harness(output)

    def codegen_sizevar(self, x: Expr) -> str:
        return self.expr_printer(V.graph.sizevars.simplify(x))

    def codegen_tuple_access(self, basename: str, name: str, index: str) -> str:
        if V.graph.aot_mode and config.abi_compatible:
            # in the abi_compatible mode, outputs are returned via arguments
            return name
        else:
            return f"std::get<{index}>({basename})"

    def codegen_shape_tuple(self, shape: Tuple[Expr, ...]) -> str:
        parts = list(map(self.codegen_sizevar, shape))
        if len(parts) == 0:
            return "{}"
        if len(parts) == 1:
            return f"{{{parts[0]}, }}"
        return f"{{{', '.join(parts)}}}"

    def codegen_dynamic_scalar(self, node):
        from .cpp import DTYPE_TO_ATEN, DTYPE_TO_CPP

        (data,) = (t.codegen_reference() for t in node.inputs)
        if config.abi_compatible:
            dtype = node.inputs[0].get_dtype()
            dtype_str = str(dtype).split(".")[-1]
            self.writeline(f"{DTYPE_TO_CPP[dtype]} {node.sym};")
            self.writeline(f"aoti_torch_item_{dtype_str}({data}, &{node.sym});")
            # record in unbacked_symbol_decls so we won't generate a declaration of the symbol again
            self.unbacked_symbol_decls.add(str(node.sym))
        else:
            if node.is_bool:
                self.writeline(f"bool {node.sym} = {data}.item() ? 1 : 0;")
            else:
                convert_type = DTYPE_TO_ATEN[node.inputs[0].get_dtype()].replace(
                    "at::k", "to"
                )
                self.writeline(f"auto {node.sym} = {data}.item().{convert_type}();")

    def can_stack_allocate_buffer(self, buffer):
        return (
            self.allow_stack_allocation
            and buffer.get_device().type == "cpu"
            and self.can_prove_buffer_has_static_shape(buffer)
            and ir.is_contiguous_strides_for_shape(
                buffer.get_stride(), buffer.get_size()
            )
        )

    def make_buffer_free(self, buffer):
        return (
            ""
            if isinstance(buffer.get_layout(), ir.MultiOutputLayout)
            or (V.graph.aot_mode and buffer.get_name() in self.stack_allocated_buffers)
            or (
                config.use_minimal_arrayref_interface
                and V.graph.aot_mode
                and buffer.get_name() in V.graph.graph_inputs
            )
            else f"{buffer.get_name()}.reset();"
        )

    def make_free_by_names(self, names_to_del: List[str]):
        return " ".join(f"{name}.reset();" for name in names_to_del)

    def codegen_exact_buffer_reuse(self, old_name: str, new_name: str, del_line: str):
        if config.abi_compatible:
            return f"auto {new_name} = std::move({old_name});  // reuse"
        else:
            return super().codegen_exact_buffer_reuse(old_name, new_name, del_line)

    def generate_profiler_mark_wrapper_call(self, stack):
        self.wrapper_call.writeline(
            'RECORD_FUNCTION("inductor_wrapper_call", c10::ArrayRef<c10::IValue>());'
        )

    def write_triton_header_once(self):
        pass

    def generate_start_graph(self):
        pass

    def generate_end_graph(self):
        pass

    def generate_inf_and_nan_checker(self, nodes):
        for buf in nodes.get_names():
            # TODO: Add buf name directly into check_inf_and_nan.
            self.writeline(
                f"AOTI_TORCH_ERROR_CODE_CHECK(aoti_check_inf_and_nan({buf}));"
            )

    def codegen_device(self, device):
        if config.abi_compatible:
            return f"cached_torch_device_type_{device.type},{device.index if device.index else 0}"
        else:
            from .cpp import DEVICE_TO_ATEN

            return (
                f"c10::Device({DEVICE_TO_ATEN[device.type]}, {device.index})"
                if device.index is not None
                else f"{DEVICE_TO_ATEN[device.type]}"
            )

    def codegen_dtype(self, dtype):
        if config.abi_compatible:
            dtype_str = str(dtype).split(".")[-1]
            self.used_cached_dtypes.add(dtype_str)
            return f"cached_torch_dtype_{dtype_str}"
        else:
            from .cpp import DTYPE_TO_ATEN

            return DTYPE_TO_ATEN[dtype]

    @functools.lru_cache(None)
    def codegen_int_array_var(
        self, int_array: str, writer=None, known_statically=False
    ):
        # Because the memory planning is done in two passes (see the implementation
        # of self.generate), the writeline behavior is different in the two passes.
        # As a result, the emitted int array declarations may appear in a later
        # position of the generated code, so the second pass codegen should not
        # reuse int array declarations generated in the first pass
        if writer is None:
            # The first pass codegen uses `self` as the writer
            writer = self

        var = f"int_array_{next(self.int_array_id)}"
        if var not in self.declared_int_array_vars:
            self.declared_int_array_vars.add(var)
            if known_statically:
                writer.writeline(f"static constexpr int64_t {var}[] = {int_array};")
            else:
                writer.writeline(f"int64_t {var}[] = {int_array};")
        return var

    def make_buffer_allocation(self, buffer):
        return self.make_allocation(
            buffer.get_name(),
            buffer.get_device(),
            buffer.get_dtype(),
            buffer.get_size(),
            buffer.get_stride(),
            buffer if self.can_stack_allocate_buffer(buffer) else None,
        )

    def make_allocation(
        self, name, device, dtype, shape, stride, buffer_if_can_stack_allocate=None
    ):
        orig_stride = stride
        device_str = self.codegen_device(device)
        dtype_code = self.codegen_dtype(dtype)
        size = self.codegen_shape_tuple(shape)
        stride = self.codegen_shape_tuple(orig_stride)
        if config.abi_compatible:
            size_array_var = self.codegen_int_array_var(
                size,
                self.wrapper_call,
                known_statically=self.is_statically_known_list_of_ints(shape),
            )
            stride_array_var = self.codegen_int_array_var(
                stride,
                self.wrapper_call,
                known_statically=self.is_statically_known_list_of_ints(orig_stride),
            )
            device_type, device_id = device_str.split(",")
            device_idx = "this->device_idx_" if V.graph.aot_mode else device_id
            if buffer_if_can_stack_allocate is not None:
                from .cpp import DTYPE_TO_CPP

                self.stack_allocated_buffers[name] = buffer_if_can_stack_allocate
                cpp_type = DTYPE_TO_CPP[dtype]
                numel = buffer_if_can_stack_allocate.get_numel()
                # Note: we don't zero storage because empty_strided doesn't zero either.
                self.wrapper_call.writeline(f"{cpp_type} {name}_storage[{numel}];")
                args = [
                    f"{name}_storage",
                    size_array_var,
                    stride_array_var,
                    device_type,
                    device_idx,
                ]
                return f"ArrayRefTensor<{cpp_type}> {name}({', '.join(args)});"

            args = [
                str(len(shape)),
                size_array_var,
                stride_array_var,
                dtype_code,
                device_type,
                device_idx,
                f"&{name}_handle",
            ]

            self.wrapper_call.writeline(f"AtenTensorHandle {name}_handle;")
            self.wrapper_call.writeline(
                f"AOTI_TORCH_ERROR_CODE_CHECK(aoti_torch_empty_strided({', '.join(args)}));"
            )

            return f"RAIIAtenTensorHandle {name}({name}_handle);"

        if V.graph.aot_mode and device_str.startswith("c10::Device("):
            tensor_device = f"{device_str.split(',')[0]}, this->device_idx_)"
        else:
            tensor_device = device_str

        if device.type == "cpu":
            return f"at::Tensor {name} = at::detail::empty_strided_cpu({size}, {stride}, {dtype_code});"
        if device.type == "cuda":
            return (
                f"at::Tensor {name} = at::detail::empty_strided_cuda("
                f"{size}, {stride}, {dtype_code}, c10::DeviceType::CUDA);"
            )
        return (
            f"{self.declare}{name} = {self.namespace}empty_strided("
            f"{size}, {stride}, at::TensorOptions({tensor_device}).dtype({dtype_code})){self.ending}"
        )

    def codegen_alloc_from_pool(self, name, offset, dtype, shape, stride) -> str:
        if config.abi_compatible:
            size = self.codegen_shape_tuple(shape)
            stride = self.codegen_shape_tuple(stride)
            tmp_name = f"tmp_tensor_handle_{next(self.tmp_tensor_id)}"
            args = [
                name,
                pexpr(offset),  # bytes not numel
                self.codegen_dtype(dtype),
                str(len(shape)),
                self.codegen_int_array_var(size, self.wrapper_call),
                self.codegen_int_array_var(stride, self.wrapper_call),
                f"&{tmp_name}",
            ]
            self.wrapper_call.writeline(f"AtenTensorHandle {tmp_name};")
            self.wrapper_call.writeline(
                f"AOTI_TORCH_ERROR_CODE_CHECK(aoti_torch__alloc_from_pool({', '.join(args)}));"
            )
            return f"RAIIAtenTensorHandle({tmp_name})"

        return "alloc_from_pool({})".format(
            ", ".join(
                [
                    name,
                    pexpr(offset),  # bytes not numel
                    self.codegen_dtype(dtype),
                    self.codegen_shape_tuple(shape),
                    self.codegen_shape_tuple(stride),
                ]
            )
        )

    def codegen_reinterpret_view(
        self, data, size_list, stride_list, offset, writer
    ) -> str:
        dim = str(len(size_list))
        size = self.codegen_shape_tuple(size_list)
        stride = self.codegen_shape_tuple(stride_list)
        offset = self.codegen_sizevar(offset)

        if config.abi_compatible:
            tmp_name = f"tmp_tensor_handle_{next(self.tmp_tensor_id)}"
            # Because the memory planning is done in two passes (see the implementation
            # of self.generate), the writeline behavior is different in the two passes.
            if writer is None:
                writer = self

            args = [
                f"{data.get_name()}",
                dim,
                self.codegen_int_array_var(
                    size,
                    writer,
                    known_statically=self.is_statically_known_list_of_ints(size_list),
                ),
                self.codegen_int_array_var(
                    stride,
                    writer,
                    known_statically=self.is_statically_known_list_of_ints(stride_list),
                ),
                offset,
            ]

            def gen_reinterpret_call(writer, args):
                writer.writeline(
                    f"auto {tmp_name} = reinterpret_tensor_wrapper({', '.join(args)});"
                )

            if (
                self.can_stack_allocate_buffer(data)
                and self.is_statically_known_list_of_ints(size_list)
                and self.is_statically_known_list_of_ints(stride_list)
                and ir.is_contiguous_strides_for_shape(stride_list, size_list)
            ):
                gen_reinterpret_call(writer, args)
                return tmp_name

            gen_reinterpret_call(writer, args)

            # NB, the return handle here represents a temporary tensor, which will be automatically
            # released.
            # Here's a sample usage in the cpp wrapper code:
            # ```
            # aoti_torch_addmm_out(
            #     buf1,
            #     arg1_1,
            #     RAIIAtenTensorHandle(tmp_tensor_handle_0),
            #     buf0,
            #     1L,
            #     1L));
            # ```
            # RAIIAtenTensorHandle(tmp_tensor_handle_0) will be released after the call to addmm_out.
            # This could be problematic when it's used in a different pattern, for example:
            # ````
            # AtenTensorHandle tensor_args[] = {RAIIAtenTensorHandle(tmp_tensor_handle_2), buf5, buf6};
            # aoti_torch_proxy_executor_call_function(..., tensor_args);
            # ````
            # RAIIAtenTensorHandle(tmp_tensor_handle_2) will be invalid when it's used in the latter
            # kernel call.
            #
            # This is solved by updating the proxy_executor invocation to
            # ```
            # aoti_torch_proxy_executor_call_function(...,
            #     std::vector<AtenTensorHandle>{
            #         RAIIAtenTensorHandle(tmp_tensor_handle_2), buf5, buf6
            #     }.data()
            # );
            # ```
            return f"wrap_with_raii_handle_if_needed({tmp_name})"
        else:
            args = [data.get_name(), size, stride, offset]
            return f"reinterpret_tensor({', '.join(args)})"

    def codegen_device_copy(self, src, dst):
        if config.abi_compatible:
            self.writeline(
                f"AOTI_TORCH_ERROR_CODE_CHECK(aoti_torch_tensor_copy_(expensive_copy_to_tensor_if_needed({src}), {dst}));"
            )
        else:
            self.writeline(f"{dst}.copy_({src});")

    def codegen_multi_output(self, name, value):
        # in the abi_compatible mode, outputs are retrieved by passing
        # output pointers, so we skip its codegen here.
        if not config.abi_compatible:
            super().codegen_multi_output(name, value)

    def generate_extern_kernel_args_decl_if_needed(
        self, op_overload, raw_args, output_args
    ):
        arg_types = [x.real_type for x in op_overload._schema.arguments]
        return_types = [x.type for x in op_overload._schema.returns]

        new_tensor_args = []
        new_int_args = []

        def fill_args(arg, arg_type):
            static_arg_types = (
                torch.FloatType,
                torch.BoolType,
                torch.StringType,
                torch.Type,
                torch.DeviceObjType,
            )
            inductor_tensor_buffers = (
                ir.Buffer,
                ir.ReinterpretView,
            )

            if isinstance(arg_type, torch.TensorType):
                assert isinstance(arg, inductor_tensor_buffers), f"got {type(arg)}"
                new_tensor_args.append(f"{arg.codegen_reference()}")
            elif isinstance(arg_type, torch.IntType):
                # int
                new_int_args.append(str(arg))
            elif isinstance(arg_type, torch.SymIntType):
                # SymInt
                expr = arg.node.expr if isinstance(arg, torch.SymInt) else arg
                new_int_args.append(self.expr_printer(expr))
            elif isinstance(arg_type, torch.NumberType):
                # Scalar of type int
                assert isinstance(arg, (int, float, bool))
                # Only treat int Scalar as dynamic
                if isinstance(arg, int):
                    new_int_args.append(str(arg))
            elif isinstance(arg_type, torch.ListType):
                assert isinstance(arg, (list, tuple))

                # List[Tensor]
                if isinstance(arg_type.getElementType(), torch.TensorType):
                    new_tensor_args.extend([f"{a.codegen_reference()}" for a in arg])
                # List[Optional[Tensor]]
                elif isinstance(
                    arg_type.getElementType(), torch.OptionalType
                ) and isinstance(
                    arg_type.getElementType().getElementType(), torch.TensorType
                ):
                    new_tensor_args.extend(
                        [f"{a.codegen_reference()}" for a in arg if a is not None]
                    )
                # List[int]
                elif isinstance(arg_type.getElementType(), torch.IntType):
                    new_int_args.extend([str(a) for a in arg])
                # List[SymInt]
                elif isinstance(arg_type.getElementType(), torch.SymIntType):
                    expressions = [
                        a.node.expr if isinstance(a, torch.SymInt) else a for a in arg
                    ]
                    new_int_args.extend(
                        [self.expr_printer(expr) for expr in expressions]
                    )
                # List[Scalar]
                elif isinstance(arg_type.getElementType(), torch.NumberType):
                    # Only treat int Scalar as dynamic
                    is_int_type = [isinstance(a, int) for a in arg]
                    if any(is_int_type):
                        assert all(
                            is_int_type
                        ), "AOTInductor only supports int scalars of the same type"
                        new_int_args.extend([str(a) for a in arg])
                else:
                    assert isinstance(
                        arg_type.getElementType(), static_arg_types  # type: ignore[arg-type]
                    ), f"Fall through arguments must be one of static_arg_types, got {type(arg_type)}"
            else:
                assert isinstance(
                    arg_type, static_arg_types  # type: ignore[arg-type]
                ), f"Fall through arguments must be one of static_arg_types, got {type(arg_type)}"

        for arg, arg_type in zip(raw_args, arg_types):
            if arg is not None:
                if isinstance(arg_type, torch.OptionalType):
                    fill_args(arg, arg_type.getElementType())
                else:
                    fill_args(arg, arg_type)

        def fill_output_arg(arg, return_type):
            if isinstance(return_type, torch.TensorType):
                self.writeline(f"AtenTensorHandle {arg}_handle;  // output buffer")
                self.writeline(
                    f"AOTI_TORCH_ERROR_CODE_CHECK(aoti_torch_new_uninitialized_tensor(&{arg}_handle));"
                )
                self.writeline(f"RAIIAtenTensorHandle {arg}({arg}_handle);")
                new_tensor_args.append(f"{arg}")
            elif isinstance(return_type, torch.SymIntType):
                raise NotImplementedError("NYI support for return type: SymInt")
            elif isinstance(return_type, torch.ListType) and isinstance(
                return_type.getElementType(), torch.SymIntType
            ):
                raise NotImplementedError("NYI support for return type: List[SymInt]")
            else:
                raise AssertionError(f"Unsupported return type found: {return_type}")

        # TODO: Only support tensor(s) returns for now, SymInt is not implemented yet
        for return_type in return_types:
            if isinstance(return_type, (torch.TensorType)):
                pass
            elif isinstance(return_type, torch.OptionalType):
                assert isinstance(return_type.getElementType(), torch.TensorType)
            elif isinstance(return_type, torch.ListType):
                assert isinstance(return_type.getElementType(), torch.TensorType)
            else:
                raise NotImplementedError(
                    f"return type {return_type} is not yet supported."
                )

        for output_arg in output_args:
            assert output_arg is not None, "Optional return types are not yet supported"
            if isinstance(output_arg, (list, tuple)):
                for out in output_arg:
                    fill_output_arg(out, torch.TensorType.get())
            else:
                fill_output_arg(output_arg, torch.TensorType.get())

        return new_tensor_args, new_int_args

    def generate_extern_kernel_alloc_and_find_schema_if_needed(
        self,
        name,
        kernel,
        codegen_args,
        cpp_op_schema,
        cpp_kernel_key,
        cpp_kernel_overload_name="",
        op_overload=None,
        raw_args=None,
        outputs=None,
    ):
        if config.is_fbcode():
            assert op_overload is not None
            assert raw_args is not None
            assert outputs is not None

            return self.generate_extern_kernel_alloc_and_find_schema_if_needed_fbcode(
                name,
                cpp_kernel_key,
                op_overload,
                raw_args,
                outputs,
            )
        else:
            return self.generate_extern_kernel_alloc_and_find_schema_if_needed_oss(
                name,
                kernel,
                codegen_args,
                cpp_op_schema,
                cpp_kernel_key,
                cpp_kernel_overload_name,
            )

    def generate_extern_kernel_alloc_and_find_schema_if_needed_oss(
        self,
        name,
        kernel,
        codegen_args,
        cpp_op_schema,
        cpp_kernel_key,
        cpp_kernel_overload_name="",
    ):
        if cpp_kernel_key not in self.extern_call_ops:
            self.writeline(
                f"static auto op_{cpp_kernel_key} = c10::Dispatcher::singleton()"
            )
            self.writeline(
                f'\t.findSchemaOrThrow("{kernel}", "{cpp_kernel_overload_name}")'
            )
            self.writeline(f"\t.typed<{cpp_op_schema}>();")
            self.extern_call_ops.add(cpp_kernel_key)

        self.writeline(
            f"auto {name} = op_{cpp_kernel_key}.call({', '.join(codegen_args)});"
        )

    def generate_extern_kernel_alloc_and_find_schema_if_needed_fbcode(
        self,
        name,
        cpp_kernel_key,
        op_overload,
        raw_args,  # contains both args and flatten kwargs
        outputs,
    ):
        def extract_output_name(out):
            assert out is not None, "None, i.e. optional output is not supported"
            if isinstance(out, ir.MultiOutput):
                return out.get_name()
            elif isinstance(out, (list, tuple)):
                return type(out)(extract_output_name(o) for o in out)
            else:
                raise AssertionError(f"Unexpected output: {type(out)}")

        # output_args has the same pytree structure as outputs
        output_args = extract_output_name(outputs)
        if isinstance(output_args, str):
            output_args = [output_args]

        (
            tensor_call_args,
            int_call_args,
        ) = self.generate_extern_kernel_args_decl_if_needed(
            op_overload, raw_args, output_args
        )

        tensor_call_args_str = ", ".join(tensor_call_args)
        int_call_args_str = ", ".join(int_call_args)

        extern_kernel_node_index = len(V.graph.extern_kernel_nodes) - 1

        self.writeline(
            f"aoti_torch_proxy_executor_call_function(proxy_executor, "
            f"{extern_kernel_node_index}, "
            f"{len(int_call_args)}, "
            f"std::vector<int64_t>{{{int_call_args_str}}}.data(), "
            f"{len(tensor_call_args)}, "
            f"std::vector<AtenTensorHandle>{{{tensor_call_args_str}}}.data());"
        )

        self.extern_call_ops.add(cpp_kernel_key)

    def val_to_cpp_arg_str(self, type_, val, is_legacy_abi) -> str:
        if (
            config.abi_compatible
            and not is_legacy_abi
            and isinstance(type_, torch.OptionalType)
        ):
            if val is None:
                return "0"  # nullptr is not available in C
            if isinstance(val, (bool, int, str, float)):
                var_name = f"var_{next(self.arg_var_id)}"
                self.writeline(f"auto {var_name} = {self.val_to_arg_str(val)};")
                return f"&{var_name}"
            if not isinstance(type_.getElementType(), torch.TensorType):
                return f"&{self.val_to_arg_str(val)}"

        return self.val_to_arg_str(val)

    def val_to_arg_str(self, val) -> str:
        if val is None:
            # When None is passed as an argument, it represents an optional that does not contain a value.
            if config.abi_compatible:
                return "0"  # nullptr is not available in C
            return "c10::nullopt"
        elif isinstance(val, bool):
            if config.abi_compatible:
                return "1" if val else "0"
            else:
                return "true" if val else "false"
        elif isinstance(val, int):
            # uint64_t is long on Linux, but long long on MacOS
            return f"{val}LL" if sys.platform == "darwin" else f"{val}L"
        elif isinstance(val, str):
            return f'"{val}"'
        elif isinstance(val, (ir.Buffer, ReinterpretView)):
            return val.codegen_reference()
        elif isinstance(val, torch.device):
            return self.codegen_device(val)
        elif isinstance(val, torch.dtype):
            return self.codegen_dtype(val)
        elif isinstance(val, float) and val in [float("inf"), float("-inf")]:
            if val == float("inf"):
                return "std::numeric_limits<float>::infinity()"
            else:
                return "-std::numeric_limits<float>::infinity()"
        elif isinstance(val, (list, tuple)):
            # FIXME handle embedded optional types?
            result = f"{{{', '.join(self.val_to_arg_str(x) for x in val)}}}"
            if config.abi_compatible:
                static = self.is_statically_known_list_of_ints(val)
                # Need to pass the array length because we can't use std::vector
                return f"{self.codegen_int_array_var(result, known_statically=static)}, {len(val)}"
            else:
                return result
        else:
            return repr(val)


class CudaWrapperCodeGen(CppWrapperCodeGen):
    """
    Generates cpp wrapper for running on GPU and calls CUDA kernels
    """

    def __init__(self):
        super().__init__()
        self.grid_id = count()
        self.cuda = True

    def write_header(self):
        if V.graph.is_const_graph:
            # We do not write header for constant graph, it will be written by main module.
            return

        super().write_header()

        self.header.splice("#include <filesystem>")
        if not config.abi_compatible:
            self.header.splice(
                """
                #include <c10/cuda/CUDAGuard.h>
                #include <c10/cuda/CUDAStream.h>
                """
            )

        self.header.splice(
            """
            #define CUDA_DRIVER_CHECK(EXPR)                    \\
            do {                                               \\
                CUresult code = EXPR;                          \\
                const char *msg;                               \\
                cuGetErrorString(code, &msg);                  \\
                if (code != CUDA_SUCCESS) {                    \\
                    throw std::runtime_error(                  \\
                        std::string("CUDA driver error: ") +   \\
                        std::string(msg));                     \\
                }                                              \\
            } while (0);

            namespace {

            struct Grid {
                Grid(uint32_t x, uint32_t y, uint32_t z)
                  : grid_x(x), grid_y(y), grid_z(z) {}
                uint32_t grid_x;
                uint32_t grid_y;
                uint32_t grid_z;

                bool is_non_zero() {
                    return grid_x > 0 && grid_y > 0 && grid_z > 0;
                }
            };

            }  // anonymous namespace

            static inline CUfunction loadKernel(
                    std::string filePath,
                    const std::string &funcName,
                    uint32_t sharedMemBytes,
                    const std::optional<std::string> &cubinDir = std::nullopt) {
                if (cubinDir) {
                    std::filesystem::path p1{*cubinDir};
                    std::filesystem::path p2{filePath};
                    filePath = (p1 / p2.filename()).string();
                }

                CUmodule mod;
                CUfunction func;
                CUDA_DRIVER_CHECK(cuModuleLoad(&mod, filePath.c_str()));
                CUDA_DRIVER_CHECK(cuModuleGetFunction(&func, mod, funcName.c_str()));
                if (sharedMemBytes > 0) {
                    CUDA_DRIVER_CHECK(cuFuncSetAttribute(
                        func,
                        CU_FUNC_ATTRIBUTE_MAX_DYNAMIC_SHARED_SIZE_BYTES,
                        sharedMemBytes
                    ))
                }
                return func;
            }

            static inline void launchKernel(
                    CUfunction func,
                    uint32_t gridX,
                    uint32_t gridY,
                    uint32_t gridZ,
                    uint32_t numWarps,
                    uint32_t sharedMemBytes,
                    void* args[],
                    cudaStream_t stream) {
                CUDA_DRIVER_CHECK(cuLaunchKernel(
                    func, gridX, gridY, gridZ, 32*numWarps, 1, 1, sharedMemBytes, stream, args, nullptr
                ));
            }
            """
        )

    def write_get_raw_stream(self, index):
        name = f"stream{index}"
        self.writeline(
            f"cudaStream_t {name} = at::cuda::getCurrentCUDAStream({index});"
        )
        return name

    def define_kernel(
        self, name: str, kernel: str, metadata: Optional[str] = None, cuda=True
    ):
        if not cuda:
            return super().define_kernel(name, kernel, metadata, cuda)

    def generate(self, is_inference):
        self.prefix.writeline("\n")
        if not V.graph.aot_mode:
            for kernel in chain(
                self.src_to_kernel.values(), self.user_defined_kernel_cache.values()
            ):
                self.prefix.writeline(f"static CUfunction {kernel} = nullptr;")
            self.prefix.writeline("\n")
        return super().generate(is_inference)

    @functools.lru_cache(None)
    def generate_load_kernel_once(
        self, name: str, mangled_name: str, cubin_path: str, shared_mem: int
    ):
        if V.graph.aot_mode:
            self.writeline(f"if (kernels.{name} == nullptr) {{")
            self.writeline(
                f"""    kernels.{name} = loadKernel("{cubin_path}", "{mangled_name}", {shared_mem}, this->cubin_dir_);"""
            )
            self.writeline("}")
        else:
            self.writeline(f"if ({name} == nullptr) {{")
            self.writeline(
                f"""    {name} = loadKernel("{cubin_path}", "{mangled_name}", {shared_mem});"""
            )
            self.writeline("}")

    def generate_args_decl(self, call_args):
        dynamic_symbols = V.graph.sizevars.free_symbols()
        # TODO: only works for constant now, need type info
        new_args = []
        for arg in call_args:
            var_name = f"var_{next(self.arg_var_id)}"
            if isinstance(arg, (sympy.Integer, sympy.Symbol, SymbolicCallArg)):
                self.writeline(f"auto {var_name} = {arg};")
            elif isinstance(arg, sympy.Expr):
                self.writeline(f"auto {var_name} = {self.expr_printer(arg)};")
            elif is_int(arg):
                self.writeline(f"int {var_name} = {arg};")
            elif is_float(arg):
                self.writeline(f"float {var_name} = {arg};")
            elif any(str(arg) == s.name for s in dynamic_symbols):
                self.writeline(f"auto {var_name} = {arg};")
            elif arg == "nullptr":
                self.writeline(f"auto {var_name} = nullptr;")
            elif arg == "c10::nullopt":
                self.writeline(f"auto {var_name} = c10::nullopt;")
            else:
                if config.abi_compatible:
                    self.writeline(f"CUdeviceptr {var_name};")
                    self.writeline(
                        f"AOTI_TORCH_ERROR_CODE_CHECK(aoti_torch_get_data_ptr({arg}, reinterpret_cast<void**>(&{var_name})));"
                    )
                else:
                    self.writeline(
                        f"CUdeviceptr {var_name} = reinterpret_cast<CUdeviceptr>({arg}.data_ptr());"
                    )
            new_args.append(f"&{var_name}")

        return ", ".join(new_args)

    def generate_default_grid(self, name: str, grid: List[Any], cuda: bool = True):
        """
        Generate grid configs for launching a CUDA kernel using the grid
        function from triton_heuristics.
        """
        if not cuda:
            return grid
        assert isinstance(grid, list), f"expected {grid=} to be a list"
        grid = [e.inner_expr if isinstance(e, SymbolicCallArg) else e for e in grid]
        grid_fn = default_grid(*grid)
        params = CudaKernelParamCache.get(name)
        assert (
            params is not None
        ), f"cuda kernel parameters for {name} should already exist at this moment, only found {CudaKernelParamCache.get_keys()}"
        block_cfg = {
            "XBLOCK": params["x_block"],
            "YBLOCK": params["y_block"],
            "ZBLOCK": params["z_block"],
        }
        return grid_fn(block_cfg)

    def generate_kernel_call(
        self,
        name,
        call_args,
        grid=None,
        device_index=None,
        cuda=True,
        triton=True,
        arg_types=None,
    ):
        if not cuda:
            # Even in CudaWrapperCodeGen, we may see cpp kernels
            return super().generate_kernel_call(
                name, call_args, grid, device_index, cuda, triton, arg_types
            )

        params = CudaKernelParamCache.get(name)
        assert (
            params is not None
        ), f"cuda kernel parameters for {name} should already exist at this moment"
        mangled_name = params.get("mangled_name", None)
        assert mangled_name is not None, "missing mangled_name"
        cubin_path = params.get(get_cpp_wrapper_cubin_path_name(), None)
        assert cubin_path is not None and os.path.exists(
            cubin_path
        ), f"cubin file should already exist at this moment: {cubin_path}"
        shared_mem = params.get("shared_mem", 0)

        self.generate_load_kernel_once(name, mangled_name, cubin_path, shared_mem)

        call_args = self.generate_args_decl(call_args)
        kernel_args_var = f"kernel_args_var_{next(self.kernel_callsite_id)}"
        self.writeline(f"void* {kernel_args_var}[] = {{{call_args}}};")
        stream = (
            "stream" if V.graph.aot_mode else self.write_get_raw_stream(device_index)
        )
        grid_name = f"{name}_grid_{next(self.grid_id)}"
        assert isinstance(
            grid, (list, tuple)
        ), f"expected grid to be a list or tuple but got: {grid=}"

        grid = [V.graph.sizevars.simplify(item) for item in grid]
        grid_uses_symbolic_shapes = any(item.free_symbols for item in grid)
        grid_args = [self.grid_expr_printer(item) for item in grid]
        grid_args_str = ", ".join(grid_args)
        self.writeline(f"Grid {grid_name} = Grid({grid_args_str});")

        if grid_uses_symbolic_shapes:
            self.writeline(f"if ({grid_name}.is_non_zero()) {{")
        kernel_var_name = f"kernels.{name}" if V.graph.aot_mode else name
        self.writeline(
            "launchKernel({}, {}, {}, {}, {}, {}, {}, {});".format(
                kernel_var_name,
                f"{grid_name}.grid_x",
                f"{grid_name}.grid_y",
                f"{grid_name}.grid_z",
                params["num_warps"],
                params["shared_mem"],
                kernel_args_var,
                stream,
            )
        )
        if grid_uses_symbolic_shapes:
            self.writeline("}")<|MERGE_RESOLUTION|>--- conflicted
+++ resolved
@@ -1467,16 +1467,10 @@
                 name, call_args, grid, device_index, cuda, triton, arg_types
             )
         else:
-<<<<<<< HEAD
             if V.graph.aot_mode and config.abi_compatible:
-                from .cpp import DTYPE_TO_CPP
-
-=======
-            if V.graph.aot_mode and config.aot_inductor.abi_compatible:
                 assert arg_types is not None and len(call_args) == len(
                     arg_types
                 ), "Mismatch call_args and arg_types in generate_kernel_call"
->>>>>>> 39794b48
                 new_args = []
                 for idx, arg in enumerate(call_args):
                     if "*" in arg_types[idx]:
@@ -2412,30 +2406,12 @@
         self.writeline(line)
 
     def generate_index_put_fallback(self, kernel, x, indices, values, accumulate):
-<<<<<<< HEAD
         if V.graph.aot_mode and V.graph.cpp_wrapper and config.abi_compatible:
-            # Make the fallback call ABI-compatible in the C++ wrapper file.
-            kernel = kernel.replace("at::", "aoti_torch_")
-            num_indices = str(
-                len(indices)
-            )  # num_indices for indexing into indices array
-            tensor_handle_array_var = (
-                f"tensor_handle_array_{next(self.kernel_callsite_id)}"
-            )
-            self.writeline(
-                f"AtenTensorHandle {tensor_handle_array_var}[] = {{{', '.join(indices)}}};"
-=======
-        if (
-            V.graph.aot_mode
-            and V.graph.cpp_wrapper
-            and config.aot_inductor.abi_compatible
-        ):
             # See the comment in codegen_reinterpret_view about why having something like
             # RAIIAtenTensorHandle(tmp_tensor_handle_2) in a tmp array can cause the correponding
             # tensor prematurely deallocated, thus this std:vector().data() trick here.
             indices_str = (
                 f"std::vector<AtenTensorHandle>{{{', '.join(indices)}}}.data()"
->>>>>>> 39794b48
             )
             args = [x, indices_str, str(len(indices)), values, accumulate]
         else:
