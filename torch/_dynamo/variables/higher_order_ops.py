--- conflicted
+++ resolved
@@ -1170,111 +1170,6 @@
         )
 
 
-<<<<<<< HEAD
-class AutogradFunctionMethodHigherOrderVariable(TorchHigherOrderOperatorVariable):
-    def __init__(
-        self, value, fwd_bwd_tracer=None, source: Optional[Source] = None, **kwargs
-    ):
-        super().__init__(value, source, **kwargs)
-        # The fwd_bwd_tracer is owned by AutogradFunctionVariable and passed
-        # in for speculation. It allows us to share tracing information about proxies
-        # across fwd bwd, such as when users stash tensors on a context.
-        self.fwd_bwd_tracer = fwd_bwd_tracer
-
-    def call_function(
-        self, tx, args: "List[VariableTracker]", kwargs: "Dict[str, VariableTracker]"
-    ) -> "VariableTracker":
-        from . import UserFunctionVariable
-        from .builder import wrap_fx_proxy
-
-        tracer = self.fwd_bwd_tracer
-
-        if len(kwargs) > 0:
-            unimplemented(
-                "kwargs have not been implemented for torch.autograd.Function"
-            )
-
-        from . import TorchVariable
-
-        always_restore = self.value.__name__ == "trampoline_autograd_bwd"
-        if (
-            self.value.__name__ == "trampoline_autograd_bwd"
-            or self.value.__name__ == "trampoline_autograd_fwd"
-        ):
-            fn = UserFunctionVariable(self.value, source=self.source)
-        else:
-            fn = TorchVariable(self.value)
-        # TODO(jansel): BUG!!! we aren't copying on the line below, so the post-pre check below is pointless
-        pre_guards = tx.output.guards
-        # In eager-mode PyTorch, if we only compute first-order gradients,
-        # then the grad_mode is False during the backward pass.
-        # torch.compile assumes that we only compute first-order gradients,
-        # so we want to speculate the backward pass with the grad mode disabled.
-        enable_grad = (
-            False if self.value.__name__ == "trampoline_autograd_bwd" else None
-        )
-
-        # TODO: Support kwargs
-        (
-            (body_r, _),
-            body_graph,
-            body_lifted_freevars,
-        ) = speculate_subgraph(
-            tx,
-            fn,
-            [
-                *args,
-            ],
-            {},
-            "the user-defined autograd.Function",
-            source_target=self.value,
-            # Backwards should never, ever be stored!
-            always_restore=always_restore,
-            restore_side_effects=False,
-            tracer=tracer,
-            enable_grad=enable_grad,
-            set_subgraph_inputs="manual",
-        )
-        post_guards = tx.output.guards
-        if body_lifted_freevars:
-            unimplemented("NYI - freevars in autograd function.")
-
-        if always_restore:
-            if post_guards - pre_guards:
-                unimplemented("NYI - New guards discovered in a restoring state")
-            # Nothing left to do here
-            return None
-
-        # don't add call module to parent graph if speculating forward
-        # return the result directly
-        if self.value.__name__ == "trampoline_autograd_fwd":
-            return body_r
-
-        p_args = (
-            *(arg.as_proxy() for arg in args),
-            *(arg for arg in body_lifted_freevars.keys()),
-        )
-        example_value = pytree.tree_map_only(
-            torch.fx.Proxy,
-            lambda a: a.node.meta["example_value"],
-            body_r.as_proxy(),
-        )
-
-        # Store the invocation as a call
-        return wrap_fx_proxy(
-            tx=tx,
-            proxy=tx.output.create_proxy(
-                "call_function",
-                self.value,
-                args=tuple(p_args),
-                kwargs={},
-            ),
-            example_value=example_value,
-        )
-
-
-=======
->>>>>>> 95a86ed9
 class WrapHigherOrderVariable(TorchHigherOrderOperatorVariable):
     def create_wrapped_node(self, tx, args, kwargs, description):
         # See NOTE [HigherOrderOperator tracing design] for more details
