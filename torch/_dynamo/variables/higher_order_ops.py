--- conflicted
+++ resolved
@@ -1,6 +1,7 @@
 import contextlib
 import functools
 import logging
+import types
 
 from typing import Dict, List, Optional
 
@@ -24,7 +25,7 @@
     UserError,
     UserErrorType,
 )
-from ..source import FSDPNNModuleSource, GetItemSource, NNModuleSource
+from ..source import AttrSource, FSDPNNModuleSource, GetItemSource, NNModuleSource
 from ..utils import proxy_args_kwargs
 from .dicts import ConstDictVariable
 from .lists import ListVariable, TupleVariable
@@ -61,13 +62,17 @@
         GradModeVariable.create(tx, org_value, initialized=True)
 
 
-def only_consist_of(var, types):
+def only_consist_of(var, types, allow_none=False):
     if isinstance(var, types):
         return True
+    if allow_none and var.is_python_constant() and var.as_python_constant() is None:
+        return True
     if isinstance(var, (TupleVariable, ListVariable)):
-        return all(only_consist_of(item, types) for item in var.items)
+        return all(only_consist_of(item, types, allow_none) for item in var.items)
     if isinstance(var, ConstDictVariable):
-        return all(only_consist_of(item, types) for item in var.items.values())
+        return all(
+            only_consist_of(item, types, allow_none) for item in var.items.values()
+        )
     return False
 
 
@@ -198,6 +203,107 @@
         return args
 
 
+# This helper function is used to make sure two graphs share the same input signature. For example,
+# in torch.cond, two branches might lift different set of tensors as inputs. This function helps to
+# dedup the inputs and modify the graphs to take the same set of inputs.
+def _merge_graph_inputs(
+    l_graph, l_lifted_freevars, l_name, r_graph, r_lifted_freevars, r_name
+):
+    def dedup_and_sort_lifted_freevars(l_lifted_freevars, r_lifted_freevars):
+        # The nn module attributes are guaranteed to be registered into the top-level graph module during
+        # higher order op speculation. Therefore, get_attr nodes in two branches with the same
+        # target refer to the same attribute and we can safely deduplicate them with their target.
+        #
+        # Note: ideally, dynamo should just create a single proxy for the same attribute of a nn module. But
+        # true_branch and false_branch belong to two separate tracing contexts, they may register the same
+        # attribute to top level seperately. This creates two get_attr proxies for the same attribute
+        # that have different meta data such as stack_trace (one stack trace for the true_branch,
+        # and the other for false_branch). It seems better to discard the proxy explicitly in cond
+        # than make dynamo create a single proxy for the same get_attr target.
+        def shared_getattrs(l_lifted_proxies, r_lifted_proxies):
+            true_targets = {
+                proxy.node.target: proxy
+                for proxy in l_lifted_proxies
+                if proxy.node.op == "get_attr"
+            }
+            l_shared_getattrs = {}
+            r_shared_getattrs = {}
+
+            for false_proxy in r_lifted_proxies:
+                if (
+                    false_proxy.node.op == "get_attr"
+                    and false_proxy.node.target in true_targets
+                ):
+                    true_proxy = true_targets[false_proxy.node.target]
+                    l_shared_getattrs[true_proxy] = true_proxy
+                    r_shared_getattrs[false_proxy] = true_proxy
+            return l_shared_getattrs, r_shared_getattrs
+
+        l_shared_getattrs, r_shared_getattrs = shared_getattrs(
+            l_lifted_freevars.keys(), r_lifted_freevars.keys()
+        )
+
+        l_shared_freevars = (l_lifted_freevars.keys() & r_lifted_freevars.keys()).union(
+            l_shared_getattrs.keys()
+        )
+        r_shared_freevars = (l_lifted_freevars.keys() & r_lifted_freevars.keys()).union(
+            r_shared_getattrs.keys()
+        )
+        unique_l_freevars = l_lifted_freevars.keys() - l_shared_freevars
+        unique_r_freevars = r_lifted_freevars.keys() - r_shared_freevars
+
+        def _sort_by_name(vars):
+            return sorted(vars, key=lambda var: var.node.name)
+
+        return (
+            list(_sort_by_name(list(l_shared_freevars))),
+            list(_sort_by_name(list(r_shared_freevars))),
+            list(_sort_by_name(list(unique_l_freevars))),
+            list(_sort_by_name(list(unique_r_freevars))),
+        )
+
+    (l_shared, r_shared, unique_l, unique_r) = dedup_and_sort_lifted_freevars(
+        l_lifted_freevars, r_lifted_freevars
+    )
+
+    # Let's say we capture cond(pred, true_fn, false_fn, (x,))
+    # With set_graph_input set to automatic,
+    # true_fn has lifted variables x, a, b, c
+    # false_fn has lifted variables x, a, b, d
+    # Then fixup_branch_inps make sure both branches have the same signature, i.e.:
+    # - true_fn(x, a, b, c_true_branch, d_false_branch)
+    # - false_fn(x, a, b, c_true_branch, d_false_branch)
+    #
+    # More formally, the signature has three parts in the following order:
+    # 1. used in both branches: x, a, b
+    # 2. only used in true branches: c, suffixed with _true_branch
+    # 3. only used in false branches: d, suffixed with _false_branch
+    # Within each part, we re-order the nodes by name to have a derterministic ordering for testing.
+    def fixup_branch_inps(graph, lifted_freevars, shared, unique_l, unique_r):
+        def _insert_or_replace_phs(new_args, name_suffix):
+            for arg in new_args:
+                new_ph = graph.placeholder(arg.node.name + name_suffix)
+                # Override with new_ph if there exists a old placeholder.
+                if arg in lifted_freevars:
+                    old_ph = lifted_freevars[arg].node
+                    old_ph.replace_all_uses_with(new_ph)
+                    # replace_all_uses_with doesn't clean users. Clean it mannually so that we could erase it.
+                    old_ph.users = {}
+                    graph.erase_node(old_ph)
+
+        first_not_ph_node = next(
+            node for node in graph.nodes if node.op != "placeholder"
+        )
+        with graph.inserting_before(first_not_ph_node):
+            _insert_or_replace_phs(shared, "")
+            _insert_or_replace_phs(unique_l, "_" + l_name)
+            _insert_or_replace_phs(unique_r, "_" + r_name)
+
+    fixup_branch_inps(l_graph, l_lifted_freevars, l_shared, unique_l, unique_r)
+    fixup_branch_inps(r_graph, r_lifted_freevars, r_shared, unique_l, unique_r)
+    return l_graph, r_graph, l_shared, r_shared, unique_l, unique_r
+
+
 # See NOTE [HigherOrderOperator tracing design] for details of the design
 def speculate_subgraph(
     tx,
@@ -301,7 +407,7 @@
             else:
                 from . import TensorVariable
 
-                if not only_consist_of(output, TensorVariable):
+                if not only_consist_of(output, TensorVariable, allow_none=True):
                     unimplemented(
                         "HigherOrderOperator body's output must consist of tensors only"
                     )
@@ -396,19 +502,6 @@
             return OutDtypeHigherOrderVariable(value, source, **kwargs)
         elif value is torch._functorch.eager_transforms.grad_impl:
             return FunctorchGradHigherOrderVariable(value, source, **kwargs)
-<<<<<<< HEAD
-        elif value is torch._functorch.vmap.vmap_impl:
-            return FunctorchVmapHigherOrderVariable(value, source, **kwargs)
-        elif value.__name__ in (
-            "trampoline_autograd_fwd",
-            "trampoline_autograd_bwd",
-            "trampoline_autograd_apply",
-        ):
-            return AutogradFunctionMethodHigherOrderVariable(
-                value=value, source=source, **kwargs
-            )
-=======
->>>>>>> f96b7d06
         elif value.__name__ == "wrap":
             return WrapHigherOrderVariable(value, source, **kwargs)
         elif value.__name__ in (
@@ -420,6 +513,8 @@
             return ExportTracepointHigherOrderVariable(value, source, **kwargs)
         elif value.__name__ == "trace_wrapped":
             return TraceWrappedHigherOrderOperatorVariable(value, source, **kwargs)
+        elif value.__name__ == "strict_mode":
+            return StrictModeHigherOrderVariable(value, source, **kwargs)
         else:
             unimplemented(f"HigherOrderOperator {value.__name__}")
 
@@ -587,106 +682,20 @@
                 f"Expected branches to return tensors with same metadata. [(tensor_pair, difference)...]:{diffs}"
             )
 
-        def dedup_and_sort_lifted_freevars(true_lifted_freevars, false_lifted_freevars):
-            # The nn module attributes are guaranteed to be registered into the top-level graph module during
-            # higher order op speculation. Therefore, get_attr nodes in two branches with the same
-            # target refer to the same attribute and we can safely deduplicate them with their target.
-            #
-            # Note: ideally, dynamo should just create a single proxy for the same attribute of a nn module. But
-            # true_branch and false_branch belong to two separate tracing contexts, they may register the same
-            # attribute to top level seperately. This creates two get_attr proxies for the same attribute
-            # that have different meta data such as stack_trace (one stack trace for the true_branch,
-            # and the other for false_branch). It seems better to discard the proxy explicitly in cond
-            # than make dynamo create a single proxy for the same get_attr target.
-            def shared_getattrs(true_lifted_proxies, false_lifted_proxies):
-                true_targets = {
-                    proxy.node.target: proxy
-                    for proxy in true_lifted_proxies
-                    if proxy.node.op == "get_attr"
-                }
-                true_fn_shared_getattrs = {}
-                false_fn_shared_getattrs = {}
-
-                for false_proxy in false_lifted_proxies:
-                    if (
-                        false_proxy.node.op == "get_attr"
-                        and false_proxy.node.target in true_targets
-                    ):
-                        true_proxy = true_targets[false_proxy.node.target]
-                        true_fn_shared_getattrs[true_proxy] = true_proxy
-                        false_fn_shared_getattrs[false_proxy] = true_proxy
-                return true_fn_shared_getattrs, false_fn_shared_getattrs
-
-            true_fn_shared_getattrs, false_fn_shared_getattrs = shared_getattrs(
-                true_lifted_freevars.keys(), false_lifted_freevars.keys()
-            )
-
-            true_shared_freevars = (
-                true_lifted_freevars.keys() & false_lifted_freevars.keys()
-            ).union(true_fn_shared_getattrs.keys())
-            false_shared_freevars = (
-                true_lifted_freevars.keys() & false_lifted_freevars.keys()
-            ).union(false_fn_shared_getattrs.keys())
-            unique_true_freevars = true_lifted_freevars.keys() - true_shared_freevars
-            unique_false_freevars = false_lifted_freevars.keys() - false_shared_freevars
-
-            def _sort_by_name(vars):
-                return sorted(vars, key=lambda var: var.node.name)
-
-            return (
-                list(_sort_by_name(list(true_shared_freevars))),
-                list(_sort_by_name(list(false_shared_freevars))),
-                list(_sort_by_name(list(unique_true_freevars))),
-                list(_sort_by_name(list(unique_false_freevars))),
-            )
-
         (
+            true_graph,
+            false_graph,
             true_shared,
             false_shared,
             unique_true,
             unique_false,
-        ) = dedup_and_sort_lifted_freevars(true_lifted_freevars, false_lifted_freevars)
-
-        # Let's say we capture cond(pred, true_fn, false_fn, (x,))
-        # With set_graph_input set to automatic,
-        # true_fn has lifted variables x, a, b, c
-        # false_fn has lifted variables x, a, b, d
-        # Then fixup_branch_inps make sure both branches have the same signature, i.e.:
-        # - true_fn(x, a, b, c_true_branch, d_false_branch)
-        # - false_fn(x, a, b, c_true_branch, d_false_branch)
-        #
-        # More formally, the signature has three parts in the following order:
-        # 1. used in both branches: x, a, b
-        # 2. only used in true branches: c, suffixed with _true_branch
-        # 3. only used in false branches: d, suffixed with _false_branch
-        # Within each part, we re-order the nodes by name to have a derterministic ordering for testing.
-        def fixup_branch_inps(
-            graph, lifted_freevars, shared, unique_true, unique_false
-        ):
-            def _insert_or_replace_phs(new_args, name_suffix):
-                for arg in new_args:
-                    new_ph = graph.placeholder(arg.node.name + name_suffix)
-                    # Override with new_ph if there exists a old placeholder.
-                    if arg in lifted_freevars:
-                        old_ph = lifted_freevars[arg].node
-                        old_ph.replace_all_uses_with(new_ph)
-                        # replace_all_uses_with doesn't clean users. Clean it mannually so that we could erase it.
-                        old_ph.users = {}
-                        graph.erase_node(old_ph)
-
-            first_not_ph_node = next(
-                node for node in graph.nodes if node.op != "placeholder"
-            )
-            with graph.inserting_before(first_not_ph_node):
-                _insert_or_replace_phs(shared, "")
-                _insert_or_replace_phs(unique_true, "_true_branch")
-                _insert_or_replace_phs(unique_false, "_false_branch")
-
-        fixup_branch_inps(
-            true_graph, true_lifted_freevars, true_shared, unique_true, unique_false
-        )
-        fixup_branch_inps(
-            false_graph, false_lifted_freevars, false_shared, unique_true, unique_false
+        ) = _merge_graph_inputs(
+            true_graph,
+            true_lifted_freevars,
+            "true_branch",
+            false_graph,
+            false_lifted_freevars,
+            "false_branch",
         )
 
         true_name = add_subgraph(
@@ -791,8 +800,8 @@
 
         p_args = (
             body_node,
-            1,  # right now we only supports num_mapped = 1
-            *([arg.as_proxy() for arg in args[1:]] + list(body_lifted_freevars.keys())),
+            [args[1].as_proxy()],
+            [arg.as_proxy() for arg in args[2:]] + list(body_lifted_freevars.keys()),
         )
         return _call_function_and_unflatten_output(
             tx, torch.ops.higher_order.map_impl, p_args, {}, body_r, body_spec
@@ -1031,108 +1040,6 @@
         return super().call_function(tx, args, kwargs)
 
 
-class AutogradFunctionMethodHigherOrderVariable(TorchHigherOrderOperatorVariable):
-    def __init__(
-        self, value, fwd_bwd_tracer=None, source: Optional[Source] = None, **kwargs
-    ):
-        super().__init__(value, source, **kwargs)
-        # The fwd_bwd_tracer is owned by AutogradFunctionVariable and passed
-        # in for speculation. It allows us to share tracing information about proxies
-        # across fwd bwd, such as when users stash tensors on a context.
-        self.fwd_bwd_tracer = fwd_bwd_tracer
-
-    def call_function(
-        self, tx, args: "List[VariableTracker]", kwargs: "Dict[str, VariableTracker]"
-    ) -> "VariableTracker":
-        from . import UserFunctionVariable
-        from .builder import wrap_fx_proxy
-
-        tracer = self.fwd_bwd_tracer
-
-        if len(kwargs) > 0:
-            unimplemented(
-                "kwargs have not been implemented for torch.autograd.Function"
-            )
-
-        from . import TorchInGraphFunctionVariable
-
-        always_restore = self.value.__name__ == "trampoline_autograd_bwd"
-        if (
-            self.value.__name__ == "trampoline_autograd_bwd"
-            or self.value.__name__ == "trampoline_autograd_fwd"
-        ):
-            fn = UserFunctionVariable(self.value, source=self.source)
-        else:
-            fn = TorchInGraphFunctionVariable(self.value)
-        # TODO(jansel): BUG!!! we aren't copying on the line below, so the post-pre check below is pointless
-        pre_guards = tx.output.guards
-        # In eager-mode PyTorch, if we only compute first-order gradients,
-        # then the grad_mode is False during the backward pass.
-        # torch.compile assumes that we only compute first-order gradients,
-        # so we want to speculate the backward pass with the grad mode disabled.
-        enable_grad = (
-            False if self.value.__name__ == "trampoline_autograd_bwd" else None
-        )
-
-        # TODO: Support kwargs
-        (
-            (body_r, _),
-            body_graph,
-            body_lifted_freevars,
-        ) = speculate_subgraph(
-            tx,
-            fn,
-            [
-                *args,
-            ],
-            {},
-            "the user-defined autograd.Function",
-            source_target=self.value,
-            # Backwards should never, ever be stored!
-            always_restore=always_restore,
-            restore_side_effects=False,
-            tracer=tracer,
-            enable_grad=enable_grad,
-            set_subgraph_inputs="manual",
-        )
-        post_guards = tx.output.guards
-        if body_lifted_freevars:
-            unimplemented("NYI - freevars in autograd function.")
-
-        if always_restore:
-            if post_guards - pre_guards:
-                unimplemented("NYI - New guards discovered in a restoring state")
-            # Nothing left to do here
-            return None
-
-        # don't add call module to parent graph if speculating forward
-        # return the result directly
-        if self.value.__name__ == "trampoline_autograd_fwd":
-            return body_r
-
-        p_args = (
-            *(arg.as_proxy() for arg in args),
-            *(arg for arg in body_lifted_freevars.keys()),
-        )
-        example_value = pytree.tree_map_only(
-            torch.fx.Proxy,
-            lambda a: a.node.meta["example_value"],
-            body_r.as_proxy(),
-        )
-
-        # Store the invocation as a call
-        return wrap_fx_proxy(
-            tx=tx,
-            proxy=tx.output.create_proxy(
-                "call_function",
-                self.value,
-                args=tuple(p_args),
-                kwargs={},
-            ),
-            example_value=example_value,
-        )
-
-
 class WrapHigherOrderVariable(TorchHigherOrderOperatorVariable):
     def create_wrapped_node(self, tx, args, kwargs, description):
         # See NOTE [HigherOrderOperator tracing design] for more details
@@ -1222,6 +1129,80 @@
         )
 
 
+class StrictModeHigherOrderVariable(TorchHigherOrderOperatorVariable):
+    @raise_hard_error_if_graph_break(
+        reason="strict_mode HOO doesn't work unless it is captured completely with torch.compile."
+    )
+    def call_function(
+        self, tx, args: "List[VariableTracker]", kwargs: "Dict[str, VariableTracker]"
+    ) -> "VariableTracker":
+        from .builder import wrap_fx_proxy
+
+        callable = args[0]
+
+        unpacked_sequence = args[1].unpack_var_sequence(tx)
+        # TODO (tmanlaibaatar) support pytree here
+        for arg in unpacked_sequence:
+            if isinstance(arg, (ListVariable, TupleVariable, ConstDictVariable)):
+                unimplemented("strict_mode HOO only works for flat inputs for now")
+
+        if kwargs:
+            unimplemented(
+                f"strict_mode HOO received unexpected kwargs: {list(kwargs.keys())}"
+            )
+
+        (
+            (ret_val, ret_treespec),
+            ret_graph,
+            ret_lifted_freevars,
+        ) = speculate_subgraph(
+            tx,
+            args[0],
+            unpacked_sequence,
+            {},
+            "strict_mode",
+            source_target=self.value,
+            should_flatten_outputs=True,
+        )
+
+        strict_mode_nn_modules = dict(tx.output.nn_modules)
+
+        strict_mode_name = add_subgraph(
+            tx,
+            self.source,
+            "strict_mode_body",
+            torch.fx.GraphModule(strict_mode_nn_modules, ret_graph),
+        )
+
+        strict_mode_node = make_attr(tx, strict_mode_name)
+        p_args = (
+            strict_mode_node,
+            tuple(arg for arg in ret_lifted_freevars.keys()),
+        )
+
+        flat_example_value = pytree.tree_map_only(
+            torch.fx.Proxy,
+            lambda a: a.node.meta["example_value"],
+            ret_val.as_proxy(),
+        )
+
+        # Store the invocation as a call
+        flat_variable = wrap_fx_proxy(
+            tx=tx,
+            proxy=tx.output.create_proxy(
+                "call_function",
+                torch.ops.higher_order.strict_mode,
+                args=tuple(p_args),
+                kwargs={},
+            ),
+            example_value=flat_example_value,
+        )
+
+        return _call_function_and_unflatten_output(
+            tx, torch.ops.higher_order.strict_mode, p_args, {}, ret_val, ret_treespec
+        )
+
+
 class CheckpointHigherOrderVariable(WrapHigherOrderVariable):
     def call_function(
         self, tx, args: List[VariableTracker], kwargs: Dict[str, VariableTracker]
@@ -1232,7 +1213,17 @@
 
         context_fn = None
         if "context_fn" in kwargs and kwargs["context_fn"] != noop_context_fn:
-            context_fn = kwargs.pop("context_fn").fn
+            ctx = kwargs.pop("context_fn")
+            if isinstance(ctx, torch._dynamo.variables.UserFunctionVariable):
+                context_fn = ctx.fn
+            elif isinstance(
+                ctx, torch._dynamo.variables.functions.FunctoolsPartialVariable
+            ):
+                context_fn = ctx.as_python_constant()
+            else:
+                raise NotImplementedError(
+                    f"checkpoint not implemented for {type(ctx)} context_fn"
+                )
 
         checkpoint_kwargs, gmod_kwargs = TagActivationCheckpoint.divide_kwargs(kwargs)
 
@@ -1307,4 +1298,206 @@
         grad = args[0]
         assert isinstance(grad, TensorVariable)
 
-        return fn.call_function(tx, args, {})+        return fn.call_function(tx, args, {})
+
+
+class AutogradFunctionApplyVariable(VariableTracker):
+    def __init__(self, fwd_graph, bwd_graph, parent_source, **kwargs):
+        super().__init__(**kwargs)
+        self.fwd_graph = fwd_graph
+        self.bwd_graph = bwd_graph
+        self.parent_source = parent_source
+
+    def call_function(
+        self, tx, args: "List[VariableTracker]", kwargs: "Dict[str, VariableTracker]"
+    ) -> "VariableTracker":
+        from . import (
+            AutogradFunctionContextVariable,
+            UserDefinedClassVariable,
+            UserFunctionVariable,
+            UserMethodVariable,
+        )
+        from .builder import wrap_fx_proxy
+
+        """
+        Consider the following:
+        class MySin(torch.autograd.Function):
+            @staticmethod
+            def forward(ctx, x):
+                ctx.save_for_backward(x)
+                return x.sin()
+            @staticmethod
+            def backward(ctx, grad):
+                x, = ctx.saved_tensors
+                return grad * x.cos()
+        We want the resulting graphs to look like:
+        def fwd(ctx, x):
+            # (output, saved tensors / attrs)
+            return (x.sin(), [x])
+        # bwd(ctx, grad0, grad1, ..., gradn, *saved_tensors_or_attrs)
+        def bwd(ctx, grad, x):
+            return grad * x.cos()
+        To accomplish this, we're going to:
+        1. Construct a ctx object
+        2. (fwd_out, _), fwd_graph, fwd_freevars = speculate_subgraph on MySin.forward (manually_set_inputs=True)
+        3. (bwd_out, _), bwd_graph, bwd_freevars = speculate_subgraph on MySin.backward, while manually setting
+        the ctx and grad inputs.
+        4. Manually rewriting the fwd graph's output to be (output, stuff_that_gets_used in bwd_graph)
+        Getting from 3 to 4 is pretty elegant: stuff_that_gets_used in bwd graph is
+        just the bwd_freevars returned from speculate_subgraph, assuming MySin.backward
+        doesn't capture any arguments.
+        All these steps work if MySin.backward doesn't capture any values. This is a
+        limitation in general that we should check for.
+        """
+
+        prev_side_effects = tx.output.side_effects.clone()
+        fwd_tracer = torch._dynamo.output_graph.SubgraphTracer(
+            tx.output,
+            parent=tx.output.current_tracer,
+            source_target="autograd.Function",
+        )
+
+        fwd_src = AttrSource(self.parent_source, member="forward")
+        ctx = AutogradFunctionContextVariable.create(tx)
+        if isinstance(self.fwd_graph, types.FunctionType):
+            fwd_fn = UserFunctionVariable(self.fwd_graph, source=fwd_src)
+            fwd_args = [ctx, *args]
+        elif isinstance(self.fwd_graph, types.MethodType):
+            fwd_fn = UserMethodVariable(
+                self.fwd_graph.__func__,
+                UserDefinedClassVariable(self.fwd_graph.__class__),
+                source=fwd_src,
+            )
+            fwd_args = [fwd_fn.obj, ctx, *args]
+        else:
+            unimplemented("non-function or method")
+
+        # Speculate subgraph on the fwd
+        (fwd_out, _), fwd_graph, fwd_freevars = speculate_subgraph(
+            tx,
+            fwd_fn,
+            fwd_args,
+            kwargs,
+            "autograd.Function",
+            set_subgraph_inputs="manual",
+            restore_side_effects=False,
+            tracer=fwd_tracer,
+        )
+
+        if fwd_freevars:
+            unimplemented("NYI")
+
+        if ctx.mutable_local in tx.output.side_effects.store_attr_mutations:
+            if (
+                "_materialize_non_diff_grads"
+                in tx.output.side_effects.store_attr_mutations[ctx.mutable_local]
+            ):
+                unimplemented("NYI")
+
+        bwd_tracer = torch._dynamo.output_graph.SubgraphTracer(
+            tx.output,
+            parent=fwd_tracer,
+            source_target="autograd.Function",
+        )
+
+        # Speculate subgraph on the backward. We make the
+        # bwd tracer a child of the fwd tracer, because backward may rely on
+        # tensors/attrs created in the fwd tracer.
+
+        from .lists import BaseListVariable
+
+        if isinstance(fwd_out, BaseListVariable):
+            bwd_args = [ctx, *fwd_out.items]
+        else:
+            bwd_args = [ctx, fwd_out]
+
+        bwd_src = AttrSource(self.parent_source, member="backward")
+        if isinstance(self.bwd_graph, types.FunctionType):
+            bwd_fn = UserFunctionVariable(self.bwd_graph, source=bwd_src)
+        elif isinstance(self.bwd_graph, types.MethodType):
+            bwd_fn = UserMethodVariable(
+                self.bwd_graph.__func__,
+                UserDefinedClassVariable(self.bwd_graph.__class__),
+                source=bwd_src,
+            )
+            bwd_args = [bwd_fn.obj, *bwd_args]
+        else:
+            unimplemented("non-function or method")
+
+        with tx.output.subtracer(fwd_fn, fwd_tracer):
+            (bwd_out, _), bwd_graph, bwd_freevars = speculate_subgraph(
+                tx,
+                bwd_fn,
+                bwd_args,
+                kwargs,
+                "autograd.Function",
+                enable_grad=False,
+                set_subgraph_inputs="manual",
+                restore_side_effects=False,
+                tracer=bwd_tracer,
+            )
+
+        # TODO: assert that bwd_graph didn't capture values that were
+        # not created inside fwd_graph.
+
+        # TODO(oulgen): Ideally, we would not do a linear search for output
+        # node but as things currently are there could be nodes after the
+        # output node
+        # This is bug prone as if there's code after the output node, then
+        # graph.output will append the output at the very end
+        # This might be a behavior difference
+
+        # Rewrite the output of fwd_graph to (output, stuff_necessary_for_bwd)
+        for node in fwd_graph.nodes:
+            if node.op == "output":
+                fwd_graph.erase_node(node)
+                break
+
+        new_fwd_graph_outputs = (fwd_out.as_proxy(), list(bwd_freevars.keys()))
+        new_fwd_graph_outputs = pytree.tree_map(lambda x: x.node, new_fwd_graph_outputs)
+        fwd_graph.output(new_fwd_graph_outputs)
+
+        # Store fwd_body
+        fwd_nn_modules = tx.copy_graphstate().output.nn_modules
+        fwd_name = add_subgraph(
+            tx,
+            fwd_src,
+            "fwd_body",
+            torch.fx.GraphModule(fwd_nn_modules.nn_modules, fwd_graph),
+        )
+
+        fwd_node = make_attr(tx, fwd_name)
+
+        # Store bwd_body
+        bwd_nn_modules = tx.copy_graphstate().output.nn_modules
+        bwd_name = add_subgraph(
+            tx,
+            bwd_src,
+            "bwd_body",
+            torch.fx.GraphModule(bwd_nn_modules.nn_modules, bwd_graph),
+        )
+
+        bwd_node = make_attr(tx, bwd_name)
+
+        tx.output.side_effects = prev_side_effects
+
+        p_args = (fwd_node, bwd_node, *(arg.as_proxy() for arg in args))
+        example_value = pytree.tree_map_only(
+            torch.fx.Proxy,
+            lambda a: a.node.meta["example_value"],
+            fwd_out.as_proxy(),
+        )
+
+        # Store the invocation as a call
+        from torch._functorch.autograd_function import autograd_function_apply
+
+        return wrap_fx_proxy(
+            tx=tx,
+            proxy=tx.output.create_proxy(
+                "call_function",
+                autograd_function_apply,
+                args=p_args,
+                kwargs={},
+            ),
+            example_value=example_value,
+        )