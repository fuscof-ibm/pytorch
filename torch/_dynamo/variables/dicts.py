--- conflicted
+++ resolved
@@ -14,13 +14,8 @@
 
 from ..exc import unimplemented
 from ..guards import GuardBuilder, install_guard, make_dupe_guard
-<<<<<<< HEAD
 from ..source import AttrSource, GetItemSource
-from ..utils import iter_contains, specialize_symnode
-=======
-from ..source import AttrSource, GetItemSource, GlobalWeakRefSource
-from ..utils import global_key_name, istensor, istype, iter_contains
->>>>>>> 050812f4
+from ..utils import istype, iter_contains, specialize_symnode
 from .base import MutableLocal, VariableTracker
 from .constant import ConstantVariable
 
@@ -218,85 +213,41 @@
             )
         elif name == "values":
             assert not (args or kwargs)
-<<<<<<< HEAD
             return TupleVariable(list(self.items.values()))
-=======
-            return TupleVariable(list(val.values()))
         elif name == "copy":
             assert not (args or kwargs)
             return self.modifed(self.items.copy(), mutable_local=MutableLocal())
->>>>>>> 050812f4
         elif name == "__len__":
             assert not (args or kwargs)
             return ConstantVariable.create(len(self.items))
         elif name == "__setitem__" and arg_hashable and self.mutable_local:
             assert not kwargs and len(args) == 2
-<<<<<<< HEAD
             k = Hashable(args[0])
 
+            tx.output.side_effects.mutation(self)
             newval = dict(self.items)
             newval[k] = args[1]
-            return tx.replace_all(self, self.clone(items=newval))
-        elif name in ("pop", "get") and args[0] not in self and len(args) == 2:
+            return ConstantVariable.create(None)
+        elif name in ("pop", "get") and len(args) in (1, 2) and args[0] not in self:
             # missing item, return the default value
-            return args[1]
+            if len(args) == 1:
+                return ConstantVariable(None)
+            else:
+                return args[1]
         elif name == "pop" and arg_hashable and self.mutable_local:
-            newval = dict(self.items)
-            result = newval.pop(Hashable(args[0]))
-            tx.replace_all(self, self.clone(items=newval))
-            return result
-=======
-            k = ConstDictVariable.get_key(args[0])
             tx.output.side_effects.mutation(self)
-            if istensor(k):
-                tx.store_global_weakref(global_key_name(k), k)
-            self.items[k] = args[1]
-            return ConstantVariable.create(None)
-        elif (
-            name in ("pop", "get")
-            and len(args) == 2
-            and not kwargs
-            and ConstDictVariable.is_valid_key(args[0])
-            and ConstDictVariable.get_key(args[0]) not in self.items
-        ):
-            # missing item, return the default value
-            return args[1]
-        elif (
-            name == "get"
-            and len(args) == 1
-            and not kwargs
-            and ConstDictVariable.is_valid_key(args[0])
-            and ConstDictVariable.get_key(args[0]) not in self.items
-        ):
-            return ConstantVariable(None)
-        elif (
-            name == "pop"
-            and args
-            and ConstDictVariable.is_valid_key(args[0])
-            and self.mutable_local
-        ):
-            tx.output.side_effects.mutation(self)
-            var = self.items.pop(ConstDictVariable.get_key(args[0]))
-            return var
->>>>>>> 050812f4
+            return self.items.pop(Hashable(args[0]))
         elif (
             name == "update"
             and len(args) == 1
             and isinstance(args[0], ConstDictVariable)
             and self.mutable_local
         ):
-<<<<<<< HEAD
-            newval = dict(self.items)
-            newval.update(args[0].items)
-            return tx.replace_all(self, self.clone(items=newval))
-        elif name in ("get", "__getattr__") and args[0] in self:
-            return self.getitem_const(args[0])
-        elif name == "__contains__" and len(args) == 1:
-            return ConstantVariable.create(args[0] in self)
-=======
-            tx.output.side_effects.mutation(self)
             self.items.update(args[0].items)
-            self.items.update(kwargs)  # all keys in kwargs are valid (`str`s)
+            # all keys in kwargs are valid (`str`s)
+            kwargs = {ConstantVariable.create(k): v for k, v in kwargs.items()}
+            self.items.update(kwargs)
+
             return ConstantVariable.create(None)
         elif (
             name == "update"
@@ -312,26 +263,18 @@
             and self.mutable_local
         ):
             tx.output.side_effects.mutation(self)
-            for x in args[0].unpack_var_sequence(tx):
-                k, v = x.unpack_var_sequence(tx)
-                assert ConstDictVariable.is_valid_key(k)
-                self.items[ConstDictVariable.get_key(k)] = v
+            items = dict(
+                x.unpack_var_sequence(tx) for x in args[0].unpack_var_sequence(tx)
+            )
+            self.items.update(items)
+            kwargs = {ConstantVariable.create(k): v for k, v in kwargs.items()}
             self.items.update(kwargs)  # all keys in kwargs are valid (`str`s)
             return ConstantVariable.create(None)
-        elif (
-            name in ("get", "__getattr__")
-            and args
-            and ConstDictVariable.is_valid_key(args[0])
-            and ConstDictVariable.get_key(args[0]) in self.items
-        ):
-            return self.items[ConstDictVariable.get_key(args[0])]
-        elif (
-            name == "__contains__" and args and ConstDictVariable.is_valid_key(args[0])
-        ):
-            return ConstantVariable.create(
-                ConstDictVariable.get_key(args[0]) in self.items
-            )
->>>>>>> 050812f4
+
+        elif name in ("get", "__getattr__") and args[0] in self:
+            return self.getitem_const(args[0])
+        elif name == "__contains__" and len(args) == 1:
+            return ConstantVariable.create(args[0] in self)
         else:
             return super().call_method(tx, name, args, kwargs)
 
@@ -375,18 +318,10 @@
                 if self.default_factory is None:
                     raise KeyError(f"{args[0]}")
                 else:
-<<<<<<< HEAD
                     default_var = self.default_factory.call_function(tx, [], {})
                     super().call_method(
                         tx, "__setitem__", (args[0], default_var), kwargs
                     )
-=======
-                    if istensor(k):
-                        tx.store_global_weakref(global_key_name(k), k)
-                    default_var = self.default_factory.call_function(tx, [], {})
-                    tx.output.side_effects.mutation(self)
-                    self.items[k] = default_var
->>>>>>> 050812f4
                     return default_var
         else:
             return super().call_method(tx, name, args, kwargs)
