--- conflicted
+++ resolved
@@ -889,13 +889,8 @@
 
         index = (
             key.source
-<<<<<<< HEAD
-            if ConstDictVariable.is_valid_key(key) and key.source is not None
-            else key.value
-=======
             if is_hashable(key) and key.source is not None
             else key.as_python_constant()
->>>>>>> fd7f6e7e
         )
 
         return VariableBuilder(
