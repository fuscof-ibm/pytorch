--- conflicted
+++ resolved
@@ -37,12 +37,8 @@
 from . import config, convert_frame, skipfiles, utils
 from .exc import ResetRequired
 from .mutation_guard import install_generation_tagging_init
-from .optimizations.distributed import DDPOptimizer
-<<<<<<< HEAD
-=======
 from .output_graph import CompilerFn
 from .types import DynamoCallback
->>>>>>> f45fe7de
 from .utils import compile_times
 
 log = logging.getLogger(__name__)
@@ -314,6 +310,8 @@
             ddp_module = DistributedDataParallel._get_active_ddp_module()
             if ddp_module:
                 with compile_lock:
+                    from .optimizations.distributed import DDPOptimizer
+
                     ddp_optimizer = DDPOptimizer(
                         bucket_bytes_cap=ddp_module.bucket_bytes_cap,
                         backend_compile_fn=callback._torchdynamo_orig_callable,
