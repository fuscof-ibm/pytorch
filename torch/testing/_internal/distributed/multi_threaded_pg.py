--- conflicted
+++ resolved
@@ -53,6 +53,7 @@
 
 _reduce_ops = {
     ReduceOp.SUM: partial(binop_reduce, op=torch.sum),
+    ReduceOp.AVG: partial(binop_reduce, op=torch.mean),
     ReduceOp.PRODUCT: partial(binop_reduce, op=torch.prod),
     ReduceOp.MIN: partial(binop_reduce, op=torch.min),
     ReduceOp.MAX: partial(binop_reduce, op=torch.max),
@@ -120,8 +121,6 @@
             dest_tensor = out_tensor_list[0]
             dest_tensor.copy_(src_in_tensors[rank])
 
-<<<<<<< HEAD
-=======
 
 class Gather:
     def __init__(self, dst):
@@ -139,7 +138,6 @@
             dest_tensor = out_tensor_list[rank]
             dest_tensor.copy_(src_in_tensor_list[0])
 
->>>>>>> 28621208
 class ReduceScatter:
     def __init__(self, op):
         if op != dist.ReduceOp.SUM:
@@ -297,6 +295,10 @@
         ProcessLocalGroup._end_coll(coll, self)
         return res
 
+    def _allgather_base(self, output_tensor, input_tensor, opts=AllgatherOptions()):
+        tensor_list = list(torch.chunk(output_tensor, self._world_size))
+        return self.allgather([tensor_list], [input_tensor], opts)
+
     def broadcast(self, tensor_list, opts=BroadcastOptions()):
         coll = ProcessLocalGroup._start_coll(Broadcast(opts.rootRank), self)
         res = coll.join(self._rank, tensor_list)
@@ -305,6 +307,12 @@
 
     def scatter(self, output_tensors, input_tensors, opts=ScatterOptions()):
         coll = ProcessLocalGroup._start_coll(Scatter(opts.rootRank), self)
+        res = coll.join(self._rank, (output_tensors, input_tensors))
+        ProcessLocalGroup._end_coll(coll, self)
+        return res
+
+    def gather(self, output_tensors, input_tensors, opts=ScatterOptions()):
+        coll = ProcessLocalGroup._start_coll(Gather(opts.rootRank), self)
         res = coll.join(self._rank, (output_tensors, input_tensors))
         ProcessLocalGroup._end_coll(coll, self)
         return res
