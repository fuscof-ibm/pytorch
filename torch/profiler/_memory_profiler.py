--- conflicted
+++ resolved
@@ -1,10 +1,5 @@
 import dataclasses
-<<<<<<< HEAD
-import sys
 from typing import Any, Iterator, List, Optional, Tuple, Union
-=======
-from typing import Iterator, Optional, Tuple
->>>>>>> 405e7295
 
 import torch
 from torch._C import FunctionSchema
