--- conflicted
+++ resolved
@@ -225,14 +225,9 @@
         redirect_std = redirs[local_rank]
         redirs[local_rank] = redirect_std | tee_std
 
-<<<<<<< HEAD
     SYS_STREAM = ""  # special case to indicate to output to console
-    stdouts = {local_rank: SYS_STREAM for local_rank in range(nprocs)}
-    stderrs = {local_rank: SYS_STREAM for local_rank in range(nprocs)}
-=======
-    stdouts = dict.fromkeys(range(nprocs), "")
-    stderrs = dict.fromkeys(range(nprocs), "")
->>>>>>> bf4bcaa8
+    stdouts = dict.fromkeys(range(nprocs), SYS_STREAM)
+    stderrs = dict.fromkeys(range(nprocs), SYS_STREAM)
     tee_stdouts: Dict[int, str] = {}
     tee_stderrs: Dict[int, str] = {}
     error_files = {}
