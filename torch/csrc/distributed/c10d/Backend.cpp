--- conflicted
+++ resolved
@@ -28,13 +28,10 @@
   evt.backend = backend.getBackendName();
   evt.sequence_number = work.getSequencenumber();
   evt.operation = c10d::opTypeToString(work.retrieveOpType());
-<<<<<<< HEAD
+  evt.drop_count = 0;
   // isCompleted is mutable :facepalm:
   if (const_cast<Work&>(work).isCompleted() && !work.isSuccess())
     evt.error_message = exceptionPtrWhat(work.exception());
-=======
-  evt.drop_count = 0;
->>>>>>> 258a37c9
 }
 } // namespace
 
