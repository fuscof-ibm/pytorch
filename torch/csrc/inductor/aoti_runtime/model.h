#pragma once

#include <optional>
#include <regex>
#include <unordered_map>

// WARNING: Be careful when adding new includes here. This header will be used
// in model.so, and should not refer to any aten/c10 headers except the stable
// C ABI defined in torch/csrc/inductor/aoti_torch/c/shim.h. The same rule
// applies to other files under torch/csrc/inductor/aoti_runtime/.
#include <c10/macros/Macros.h>
#include <torch/csrc/inductor/aoti_runtime/device_utils.h>
#include <torch/csrc/inductor/aoti_runtime/utils.h>

#define AOTI_RUNTIME_CHECK(EXPR, MSG) \
  do {                                \
    bool ok = EXPR;                   \
    if (!ok) {                        \
      throw std::runtime_error(MSG);  \
    }                                 \
  } while (0)

// At codegen time, we write out a binary file called constants.bin.
// We then turn the raw binary to an object file that exposes this
// symbol and link it into the final .so.
// For information on the binary format, see `man objcopy`, under
// the "binary-architecture" flag:
// https://man7.org/linux/man-pages/man1/objcopy.1.html
// todo: use #embed in C++ 23 once available
extern const uint8_t _binary_constants_bin_start[];
extern const uint8_t _binary_constants_bin_end[];

#define AOTI_CONST_GPU_ALIGNMENT 64

namespace {

#ifdef USE_CUDA

using CUDAPtr = std::unique_ptr<void, std::function<void(void*)>>;

CUDAPtr RAII_cudaMalloc(size_t num_bytes) {
  void* data_ptr;
  AOTI_RUNTIME_DEVICE_CHECK(cudaMalloc((void**)&data_ptr, num_bytes));
  auto deleter = [](void* ptr) { AOTI_RUNTIME_DEVICE_CHECK(cudaFree(ptr)); };
  return CUDAPtr(data_ptr, deleter);
}

#endif // USE_CUDA

} // anonymous namespace

<<<<<<< HEAD
AOTI_NOINLINE static void throw_exception(
    const char* call,
    const char* file,
    int64_t line) {
  std::stringstream ss;
  ss << call << " API call failed at " << file << ", line " << line;
  throw std::runtime_error(ss.str());
}

#define AOTI_TORCH_ERROR_CODE_CHECK(call)       \
  if ((call) != AOTI_TORCH_SUCCESS) {           \
    throw_exception(#call, __FILE__, __LINE__); \
  }

AOTI_NOINLINE static void __aoti_check(
    bool cond,
    const char* func,
    const char* file,
    uint32_t line,
    const char* msg) {
#if defined(__CUDACC__)
  if (!cond) {
#else
  if (C10_UNLIKELY(!cond)) {
#endif
    std::stringstream ss;
    ss << "AOTI_CHECK failed at line " << line << ", func " << func << ", file "
       << file << ", msg " << msg;
    throw std::runtime_error(ss.str());
  }
}

#ifdef STRIP_ERROR_MESSAGES
#define AOTI_CHECK(cond, ...)          \
  __aoti_check(                        \
      cond,                            \
      __func__,                        \
      __FILE__,                        \
      static_cast<uint32_t>(__LINE__), \
      TORCH_CHECK_MSG(cond, "", __VA_ARGS__));
#else
#define AOTI_CHECK(cond, ...)          \
  __aoti_check(                        \
      cond,                            \
      __func__,                        \
      __FILE__,                        \
      static_cast<uint32_t>(__LINE__), \
      TORCH_CHECK_MSG(cond, "", ##__VA_ARGS__));
#endif

using DeleterFnPtr = void (*)(void*);

=======
>>>>>>> 4b030e84
namespace torch {
namespace aot_inductor {
using ConstantMap = std::unordered_map<std::string, RAIIAtenTensorHandle>;

// valid device strs are: cpu, cuda, cuda:0, cuda:1, ...
// Update the list here if more devices are supported in the future
inline void parse_device_str(
    const std::string& device_str,
    int32_t& device_type,
    int32_t& device_idx) {
  std::regex re("(cpu|cuda)(:([0-9]+))?");
  std::smatch sm;
  bool matched = std::regex_match(device_str, sm, re);
  AOTI_RUNTIME_CHECK(matched, "Invalid device: " + device_str);

  if (sm[1].str() == "cpu") {
    device_type = aoti_torch_device_type_cpu();
  } else if (sm[1].str() == "cuda") {
    device_type = aoti_torch_device_type_cuda();
  } else {
    AOTI_RUNTIME_CHECK(false, "Invalid device: " + device_str);
  }

  if (sm[3].matched) {
    device_idx = stoi(sm[3].str());
  } else {
    device_idx = -1;
  }
}

// Defines the base class for AOTInductorModel, which is generated by the
// AOTInductor cpp codegen. Since we do not need dynamic dispatch, we rely
// on curiously recurring template pattern (CRTP) to save some runtime
// v-table overhead. The generated AOTInductorModel is specialized with
// methods such as run_impl.
template <typename Model>
class AOTInductorModelBase {
 public:
  AOTInductorModelBase(
      size_t num_inputs,
      size_t num_outputs,
      size_t num_constants,
      const std::string& device_str,
      std::optional<std::string> cubin_dir)
      : inputs_info_(num_inputs),
        outputs_info_(num_outputs),
        constants_info_(num_constants),
        cubin_dir_(cubin_dir) {
    parse_device_str(device_str, device_type_, device_idx_);

#ifdef USE_CUDA
    if (device_idx_ == -1) {
      AOTI_RUNTIME_DEVICE_CHECK(cudaGetDevice(&device_idx_));
    }
#endif // USE_CUDA
  }

  ~AOTInductorModelBase() {
#ifdef USE_CUDA
    if (run_finished_) {
      auto code = cudaEventDestroy(*run_finished_);
      if (code != cudaSuccess) {
        std::cerr << "Failed to destroy CUDA event in AOTInductor model: "
                  << cudaGetErrorString(code) << std::endl;
      }
    }
#endif // USE_CUDA
  }

  AOTInductorModelBase(AOTInductorModelBase&&) = delete;
  AOTInductorModelBase& operator=(AOTInductorModelBase&&) = delete;
  AOTInductorModelBase(const AOTInductorModelBase&) = delete;
  AOTInductorModelBase& operator=(const AOTInductorModelBase&) = delete;

  void run(
      AtenTensorHandle*
          input_handles, // array of input AtenTensorHandle; handles
                         // are stolen; the array itself is borrowed
      AtenTensorHandle*
          output_handles, // array for writing output AtenTensorHandle; handles
                          // will be stolen by the caller; the array itself is
                          // borrowed
      DeviceStreamType stream,
      AOTIProxyExecutorHandle proxy_executor) {
#ifdef USE_CUDA
    if (!run_finished_) {
      cudaEvent_t run_finished;
      AOTI_RUNTIME_DEVICE_CHECK(cudaEventCreate(&run_finished));
      run_finished_.emplace(run_finished);
    }

    auto* model = static_cast<Model*>(this);
    model->run_impl(input_handles, output_handles, stream, proxy_executor);
    AOTI_RUNTIME_DEVICE_CHECK(cudaEventRecord(*run_finished_, stream));
#else // !USE_CUDA
    run_finished_ = false;
    auto* model = static_cast<Model*>(this);
    model->run_impl(input_handles, output_handles, stream, proxy_executor);
    run_finished_ = true;
#endif // USE_CUDA
  }

  void load_constants() {
    size_t num_constants = this->num_constants();
    constants_map_->reserve(num_constants);

    std::vector<size_t> constants_internal_offset(num_constants);
    if (device_type_ != aoti_torch_device_type_cpu()) {
      size_t blob_size = 0;
      compute_cuda_constant_blob(blob_size, constants_internal_offset);
#ifdef USE_CUDA
      constant_blob_ = RAII_cudaMalloc(blob_size);
#endif
    }

    size_t bytes_read = 0;
    for (size_t i = 0; i < num_constants; i++) {
      std::string name = this->constant_name(i);
      size_t data_size = this->constant_data_size(i);
      bool from_folded = this->constant_from_folded(i);
      uint8_t* internal_ptr = (data_size != 0)
          ? constant_ptr(
                constants_internal_offset[i],
                bytes_read,
                data_size,
                from_folded)
          : nullptr;
      bytes_read += data_size;

      // Create at::Tensor from copied memory.
      auto dtype = this->constant_dtype(i);
      auto ndim = this->constant_ndim(i);
      auto size = this->constant_shape(i);
      auto stride = this->constant_stride(i);
      auto offset = this->constant_offset(i);

      AtenTensorHandle tensor_handle;
      AOTI_TORCH_ERROR_CODE_CHECK(aoti_torch_create_tensor_from_blob(
          internal_ptr,
          ndim,
          size,
          stride,
          offset,
          dtype,
          device_type_,
          device_idx_,
          &tensor_handle));
      constants_map_->emplace(std::move(name), tensor_handle);
    }
    if (constants_map_) {
      this->update_constants_array_from_map();
    }
  }

#ifdef USE_CUDA
  CUDAPtr&& release_constant_blob() {
    return std::move(constant_blob_);
  }
#endif

  std::shared_ptr<std::vector<ConstantHandle>> get_constants_array() {
    return constants_;
  }

  uint8_t* constant_ptr(
      size_t constant_offset,
      size_t bytes_read,
      size_t data_size,
      bool skip_copy) {
#ifdef USE_CUDA
    auto* constants_ptr = static_cast<uint8_t*>(constant_blob_.get());
    uint8_t* internal_ptr = constants_ptr + constant_offset;
    // Copy data to GPU memory
    // TODO: Handle shared storage case.
    if (!skip_copy) {
      AOTI_RUNTIME_DEVICE_CHECK(cudaMemcpy(
          internal_ptr,
          _binary_constants_bin_start + bytes_read,
          data_size,
          cudaMemcpyHostToDevice));
    }
    return internal_ptr;
#else // !USE_CUDA
    // get pointer to constant which is packed in model during compile time.
    AOTI_RUNTIME_CHECK(!skip_copy, "pure cpu mode doesn't support skip copy");
    return const_cast<uint8_t*>(_binary_constants_bin_start) + bytes_read;
#endif // USE_CUDA
  }

  void compute_cuda_constant_blob(
      size_t& blob_size,
      std::vector<size_t>& constants_internal_offset) {
#ifdef USE_CUDA
    size_t num_constants = this->num_constants();
    // Compute required blob size with 64-alignment if on GPU.
    blob_size = 0;
    for (size_t i = 0; i < num_constants; i++) {
      size_t data_size = this->constant_data_size(i);
      if (data_size % AOTI_CONST_GPU_ALIGNMENT) {
        data_size = AOTI_CONST_GPU_ALIGNMENT +
            (data_size / AOTI_CONST_GPU_ALIGNMENT) * AOTI_CONST_GPU_ALIGNMENT;
      }
      constants_internal_offset[i] = blob_size;
      blob_size += data_size;
    }
#endif // USE_CUDA
  }

  size_t num_inputs() const {
    return inputs_info_.size();
  }

  size_t num_outputs() const {
    return outputs_info_.size();
  }

  size_t num_constants() const {
    return constants_info_.size();
  }

  const char* input_name(int64_t idx) const {
    return inputs_info_.at(idx).name;
  }

  const char* output_name(int64_t idx) const {
    return outputs_info_.at(idx).name;
  }

  const char* constant_name(int64_t idx) const {
    return constants_info_.at(idx).name;
  }

  size_t constant_ndim(int64_t idx) {
    return constants_info_.at(idx).shape.size();
  }

  const int64_t* constant_shape(int64_t idx) const {
    return constants_info_.at(idx).shape.data();
  }

  const int64_t* constant_stride(int64_t idx) const {
    return constants_info_.at(idx).stride.data();
  }

  int32_t constant_dtype(int64_t idx) const {
    return constants_info_.at(idx).dtype;
  }

  size_t constant_offset(int64_t idx) const {
    return constants_info_.at(idx).offset;
  }

  size_t constant_data_size(int64_t idx) const {
    return constants_info_.at(idx).data_size;
  }

  const char* constant_original_fqn(int64_t idx) const {
    return constants_info_.at(idx).original_fqn;
  }

  bool constant_from_folded(int64_t idx) const {
    return constants_info_.at(idx).from_folded;
  }

  const char* get_in_spec() const {
    return in_spec_.c_str();
  }

  const char* get_out_spec() const {
    return out_spec_.c_str();
  }

  void update_constants_array_from_map() {
    if (!constants_map_) {
      throw std::runtime_error{
          "constants_map_ was not ready when constants_ is trying to be constructed from it!"};
    }
    if (!constants_) {
      constants_ =
          std::make_shared<std::vector<ConstantHandle>>(constants_info_.size());
    } else {
      constants_->resize(constants_info_.size());
    }
    int idx = 0;
    for (const auto& info : constants_info_) {
      const auto it = constants_map_->find(info.name);
      if (it != constants_map_->end()) {
        constants_->at(idx) = ConstantHandle(it->second);
      }
      idx++;
    }
  }

  void update_constants_map(
      std::shared_ptr<ConstantMap> constants_map,
      bool remap_constants_array = true) {
    constants_map_ = std::move(constants_map);
    if (remap_constants_array) {
      update_constants_array_from_map();
    }
  }

  // This function allows us to update the constants_ that is used to look up
  // the corresponding constant tensor during runtime.
  void update_constants_array(
      std::shared_ptr<std::vector<ConstantHandle>> constants_array) {
    constants_ = std::move(constants_array);
  }

  /// Returns true if the model is complete.
  bool is_finished() {
#ifdef USE_CUDA
    if (!run_finished_) {
      throw std::runtime_error{"Model CUDA event was not initialized"};
    }

    auto event_status = cudaEventQuery(*run_finished_);
    if (event_status == cudaSuccess) {
      return true;
    } else if (event_status == cudaErrorNotReady) {
      return false;
    }

    throw std::runtime_error(
        std::string("The model did not finish successfully. Error: ") +
        cudaGetErrorString(cudaGetLastError()));
#else // !USE_CUDA
    return run_finished_;
#endif // USE_CUDA
  }

  /// Synchronizes completion event.
  void wait_for_completion() {
#ifdef USE_CUDA
    if (!run_finished_) {
      throw std::runtime_error{"Model event was not initialized"};
    }

    AOTI_RUNTIME_DEVICE_CHECK(cudaEventSynchronize(*run_finished_));
#endif // USE_CUDA
  }

 protected:
  struct ParamInfo {
    const char* name = nullptr;
  };

  struct ConstInfo {
    const char* name = nullptr;
    std::vector<int64_t> shape;
    std::vector<int64_t> stride;
    int32_t dtype;
    int64_t offset;
    size_t data_size;
    const char* original_fqn = nullptr;
    bool from_folded;
  };

  std::vector<ParamInfo> inputs_info_;
  std::vector<ParamInfo> outputs_info_;
  std::vector<ConstInfo> constants_info_;
  std::string in_spec_;
  std::string out_spec_;

  std::shared_ptr<ConstantMap> constants_map_;
  std::shared_ptr<std::vector<ConstantHandle>> constants_;

#ifdef USE_CUDA
  // Holds the blob storage for constants' at::Tensor for CUDA.
  CUDAPtr constant_blob_;
#endif // USE_CUDA

  // A directory with CUDA binary files, e.g. compiled kernels, etc.
  const std::optional<std::string> cubin_dir_;

  // Record if the model finishes an inference run so that its owning
  // AOTModelContainer can re-use this instance.
#ifdef USE_CUDA
  std::optional<cudaEvent_t> run_finished_;
#else // !USE_CUDA
  bool run_finished_;
#endif

  // Generated model uses this device index to create CUDA guards.
  int32_t device_type_;
  int32_t device_idx_;
};

// Codegen-ed classes can derive from this to keep pointers to loaded kernels.
class AOTInductorModelKernelsBase {
 public:
  virtual ~AOTInductorModelKernelsBase() = default;
};

class AOTInductorModel : public AOTInductorModelBase<AOTInductorModel> {
 public:
  AOTInductorModel(
      std::shared_ptr<ConstantMap> constants_map,
      std::shared_ptr<std::vector<ConstantHandle>> constants_array,
      const std::string& device_str,
      std::optional<std::string> cubin_dir);

  std::unordered_map<std::string, AtenTensorHandle> const_run_impl(
      DeviceStreamType stream,
      AOTIProxyExecutorHandle proxy_executor,
      bool initialization = false);

  void _const_run_impl(
      std::vector<AtenTensorHandle>& output_handles,
      DeviceStreamType stream,
      AOTIProxyExecutorHandle proxy_executor);

  void run_impl(
      AtenTensorHandle*
          input_handles, // array of input AtenTensorHandle; handles
                         // are stolen; the array itself is borrowed
      AtenTensorHandle*
          output_handles, // array for writing output AtenTensorHandle; handles
                          // will be stolen by the caller; the array itself is
                          // borrowed
      DeviceStreamType stream,
      AOTIProxyExecutorHandle proxy_executor);

  template <typename Inputs, typename Outputs>
  Outputs run_impl_minimal_arrayref_interface(
      const Inputs& inputs,
      DeviceStreamType stream,
      AOTIProxyExecutorHandle proxy_executor);

  static std::unique_ptr<AOTInductorModel> Create(
      std::shared_ptr<ConstantMap> constants_map,
      std::shared_ptr<std::vector<ConstantHandle>> constants_array,
      const std::string& device_str,
      std::optional<std::string> cubin_dir) {
    return std::make_unique<AOTInductorModel>(
        std::move(constants_map),
        std::move(constants_array),
        device_str,
        cubin_dir);
  }

 private:
  std::unique_ptr<AOTInductorModelKernelsBase> kernels_;
};

} // namespace aot_inductor
} // namespace torch<|MERGE_RESOLUTION|>--- conflicted
+++ resolved
@@ -8,7 +8,6 @@
 // in model.so, and should not refer to any aten/c10 headers except the stable
 // C ABI defined in torch/csrc/inductor/aoti_torch/c/shim.h. The same rule
 // applies to other files under torch/csrc/inductor/aoti_runtime/.
-#include <c10/macros/Macros.h>
 #include <torch/csrc/inductor/aoti_runtime/device_utils.h>
 #include <torch/csrc/inductor/aoti_runtime/utils.h>
 
@@ -49,61 +48,6 @@
 
 } // anonymous namespace
 
-<<<<<<< HEAD
-AOTI_NOINLINE static void throw_exception(
-    const char* call,
-    const char* file,
-    int64_t line) {
-  std::stringstream ss;
-  ss << call << " API call failed at " << file << ", line " << line;
-  throw std::runtime_error(ss.str());
-}
-
-#define AOTI_TORCH_ERROR_CODE_CHECK(call)       \
-  if ((call) != AOTI_TORCH_SUCCESS) {           \
-    throw_exception(#call, __FILE__, __LINE__); \
-  }
-
-AOTI_NOINLINE static void __aoti_check(
-    bool cond,
-    const char* func,
-    const char* file,
-    uint32_t line,
-    const char* msg) {
-#if defined(__CUDACC__)
-  if (!cond) {
-#else
-  if (C10_UNLIKELY(!cond)) {
-#endif
-    std::stringstream ss;
-    ss << "AOTI_CHECK failed at line " << line << ", func " << func << ", file "
-       << file << ", msg " << msg;
-    throw std::runtime_error(ss.str());
-  }
-}
-
-#ifdef STRIP_ERROR_MESSAGES
-#define AOTI_CHECK(cond, ...)          \
-  __aoti_check(                        \
-      cond,                            \
-      __func__,                        \
-      __FILE__,                        \
-      static_cast<uint32_t>(__LINE__), \
-      TORCH_CHECK_MSG(cond, "", __VA_ARGS__));
-#else
-#define AOTI_CHECK(cond, ...)          \
-  __aoti_check(                        \
-      cond,                            \
-      __func__,                        \
-      __FILE__,                        \
-      static_cast<uint32_t>(__LINE__), \
-      TORCH_CHECK_MSG(cond, "", ##__VA_ARGS__));
-#endif
-
-using DeleterFnPtr = void (*)(void*);
-
-=======
->>>>>>> 4b030e84
 namespace torch {
 namespace aot_inductor {
 using ConstantMap = std::unordered_map<std::string, RAIIAtenTensorHandle>;
