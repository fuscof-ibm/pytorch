--- conflicted
+++ resolved
@@ -1,14 +1,9 @@
 #pragma once
-<<<<<<< HEAD
-#include <ATen/core/Tensor.h>
-#include <ATen/native/DispatchStub.h>
-=======
 #include <ATen/native/DispatchStub.h>
 
 namespace at {
 class TensorBase;
 }
->>>>>>> 92c2295a
 
 namespace at { namespace native {
 
