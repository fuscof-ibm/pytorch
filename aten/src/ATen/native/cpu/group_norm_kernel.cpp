--- conflicted
+++ resolved
@@ -45,50 +45,6 @@
 
   using Vec = vec::Vectorized<T>;
   at::parallel_for(0, N * G, 1, [&](int64_t start, int64_t end) {
-<<<<<<< HEAD
-    constexpr int64_t K = Vec::size();
-    const int64_t inner_size = D * HxW / K * K;
-    // NOLINTNEXTLINE(cppcoreguidelines-pro-type-member-init)
-    std::array<T, K> mean_arr;
-    // NOLINTNEXTLINE(cppcoreguidelines-pro-type-member-init)
-    std::array<T, K> rstd_arr;
-    for (int64_t i = start; i < end; ++i) {
-      const T* X_ptr = X_data + i * D * HxW;
-      Vec mean_vec(0);
-      Vec rstd_vec(0);
-      for (int64_t j = 0; j < inner_size; j += K) {
-        const Vec x_vec = Vec::loadu(X_ptr + j);
-        mean_vec = mean_vec + x_vec;
-        rstd_vec = rstd_vec + x_vec * x_vec;
-      }
-      mean_vec.store(mean_arr.data());
-      rstd_vec.store(rstd_arr.data());
-      T mean_val = std::accumulate(mean_arr.cbegin(), mean_arr.cend(), T(0));
-      T rstd_val = std::accumulate(rstd_arr.cbegin(), rstd_arr.cend(), T(0));
-      for (int64_t j = inner_size; j < D * HxW; ++j) {
-        mean_val += X_ptr[j];
-        rstd_val += X_ptr[j] * X_ptr[j];
-      }
-      mean_val *= s;
-      rstd_val = std::max(rstd_val * s - mean_val * mean_val, T(0));
-      rstd_val = T(1) / std::sqrt(rstd_val + eps);
-
-      const int64_t g = i % G;
-      const int64_t size = HxW / K * K;
-      for (int64_t j = 0; j < D; ++j) {
-        const int64_t c = g * D + j;
-        const T scale = rstd_val * (gamma_null ? T(1) : gamma_data[c]);
-        const T bias = -scale * mean_val + (beta_null ? T(0) : beta_data[c]);
-        X_ptr = X_data + (i * D + j) * HxW;
-        T* Y_ptr = Y_data + (i * D + j) * HxW;
-        for (int64_t k = 0; k < size; k += K) {
-          const Vec x_vec = Vec::loadu(X_ptr + k);
-          Vec y_vec = Vec(scale) * x_vec + Vec(bias);
-          y_vec.store(Y_ptr + k);
-        }
-        for (int64_t k = size; k < HxW; ++k) {
-          Y_ptr[k] = scale * X_ptr[k] + bias;
-=======
     for (int64_t i = start; i < end; ++i) {
       const T* X_ptr = X_data + i * inner_size;
       T mean_val;
@@ -111,7 +67,6 @@
           for (int64_t k = 0; k < HxW; ++k) {
             Y_ptr[k] = scale * X_ptr[k] + bias;
           }
->>>>>>> 2de2e3da
         }
       }
       mean_data[i] = mean_val;
