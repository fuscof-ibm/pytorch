--- conflicted
+++ resolved
@@ -2,7 +2,7 @@
 
 
 
-BERT_pytorch,pass,7
+BERT_pytorch,pass,6
 
 
 
@@ -14,7 +14,7 @@
 
 
 
-LearningToPaint,pass,7
+LearningToPaint,pass,6
 
 
 
@@ -22,7 +22,7 @@
 
 
 
-alexnet,pass,7
+alexnet,pass,6
 
 
 
@@ -46,15 +46,15 @@
 
 
 
-dcgan,pass,7
-
-
-
-demucs,pass,10
-
-
-
-densenet121,pass,7
+dcgan,pass,6
+
+
+
+demucs,pass,9
+
+
+
+densenet121,pass,6
 
 
 
@@ -66,7 +66,7 @@
 
 
 
-dlrm,pass,7
+dlrm,pass,6
 
 
 
@@ -82,7 +82,7 @@
 
 
 
-fastNLP_Bert,pass,11
+fastNLP_Bert,pass,10
 
 
 
@@ -122,7 +122,7 @@
 
 
 
-hf_T5_base,pass,6
+hf_T5_base,eager_2nd_run_OOM,0
 
 
 
@@ -158,7 +158,7 @@
 
 
 
-mobilenet_v2,pass,7
+mobilenet_v2,pass,6
 
 
 
@@ -170,7 +170,7 @@
 
 
 
-moco,pass,18
+moco,pass,17
 
 
 
@@ -186,19 +186,19 @@
 
 
 
-phlippe_densenet,pass,7
-
-
-
-phlippe_resnet,pass,7
-
-
-
-pytorch_CycleGAN_and_pix2pix,pass,7
-
-
-
-pytorch_stargan,pass,7
+phlippe_densenet,pass,6
+
+
+
+phlippe_resnet,pass,6
+
+
+
+pytorch_CycleGAN_and_pix2pix,pass,6
+
+
+
+pytorch_stargan,pass,6
 
 
 
@@ -210,11 +210,11 @@
 
 
 
-resnet18,pass,7
-
-
-
-resnet50,pass,7
+resnet18,pass,6
+
+
+
+resnet50,pass,6
 
 
 
@@ -230,7 +230,7 @@
 
 
 
-shufflenet_v2_x1_0,pass,7
+shufflenet_v2_x1_0,pass,6
 
 
 
@@ -238,11 +238,11 @@
 
 
 
-squeezenet1_1,pass,7
-
-
-
-stable_diffusion_text_encoder,pass,6
+squeezenet1_1,pass,6
+
+
+
+stable_diffusion_text_encoder,pass,5
 
 
 
@@ -254,7 +254,7 @@
 
 
 
-timm_regnet,pass,7
+timm_regnet,pass,6
 
 
 
@@ -262,7 +262,7 @@
 
 
 
-timm_vision_transformer,pass,7
+timm_vision_transformer,pass,6
 
 
 
@@ -270,7 +270,7 @@
 
 
 
-timm_vovnet,pass,7
+timm_vovnet,pass,6
 
 
 
@@ -282,15 +282,11 @@
 
 
 
-vgg16,pass,7
-
-
-
-<<<<<<< HEAD
-vision_maskrcnn,pass,35
-=======
+vgg16,pass,6
+
+
+
 vision_maskrcnn,pass,33
->>>>>>> 3baade44
 
 
 
